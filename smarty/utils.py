--- conflicted
+++ resolved
@@ -205,11 +205,7 @@
         if verbose: print("Attempting to parse file '%s'" % filename)
         try:
             ifs = open(filename, 'r')
-<<<<<<< HEAD
-            input_ddlines = ifs.readlines()
-=======
             input_lines = ifs.readlines()
->>>>>>> 857ba1c1
         except IOError:
             ifs = get_data_filename(filename)
             ifs = open(ifs, 'r')
