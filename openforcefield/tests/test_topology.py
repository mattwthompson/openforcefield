#!/usr/bin/env python

# =============================================================================================
# MODULE DOCSTRING
# =============================================================================================

"""
Tests for Topology

"""

# =============================================================================================
# GLOBAL IMPORTS
# =============================================================================================

from unittest import TestCase

import numpy as np
import pytest
from simtk import unit

<<<<<<< HEAD
from openforcefield.tests.test_forcefield import (create_cyclohexane,
                                                  create_ethanol,
                                                  create_reversed_ethanol)
from openforcefield.tests.utils import get_data_file_path
from openforcefield.topology import (DuplicateUniqueMoleculeError,
                                     ImproperDict, Molecule, Topology,
                                     ValenceDict)
from openforcefield.utils import (BASIC_CHEMINFORMATICS_TOOLKITS,
                                  OPENEYE_AVAILABLE, RDKIT_AVAILABLE,
                                  OpenEyeToolkitWrapper, RDKitToolkitWrapper)
=======
from openforcefield.tests.test_forcefield import (
    create_cyclohexane,
    create_ethanol,
    create_reversed_ethanol,
)
from openforcefield.tests.utils import (
    get_data_file_path,
    requires_openeye,
    requires_rdkit,
)
from openforcefield.topology import (
    DuplicateUniqueMoleculeError,
    Molecule,
    Topology,
    ValenceDict,
)
from openforcefield.utils import (
    BASIC_CHEMINFORMATICS_TOOLKITS,
    OPENEYE_AVAILABLE,
    RDKIT_AVAILABLE,
    OpenEyeToolkitWrapper,
    RDKitToolkitWrapper,
)
>>>>>>> ed139c5e

# =============================================================================================
# UTILITY FUNCTIONS
# =============================================================================================


def assert_tuple_of_atoms_equal(
    atom_tuples1, atom_tuples2, transformed_dict_cls=ValenceDict
):
    """Check that two lists of atoms are the same.

    The function compares that the parent molecules are isomorphic and
    that the molecule index is the same.
    """
    assert len(atom_tuples1) == len(atom_tuples2)

    # They are atoms of isomorphic molecules. We assume here that all
    # atoms in the same list of tuples belong to the same molecule so
    # that we can perform the check only once.
    molecule1 = atom_tuples1[0][0]._molecule
    molecule2 = atom_tuples2[0][0]._molecule
    assert molecule1 == molecule2
    for atom_tuple in atom_tuples1:
        for a in atom_tuple:
            assert a._molecule is molecule1
    for atom_tuple in atom_tuples2:
        for a in atom_tuple:
            assert a._molecule is molecule2

    # All atoms are equal. Use ValenceDict for this
    atom_indices = []
    for atom_tuples in [atom_tuples1, atom_tuples2]:
        valence_dict = transformed_dict_cls()
        for atom_tuple in atom_tuples:
            key = tuple(a.molecule_atom_index for a in atom_tuple)
            valence_dict[key] = atom_tuple
        atom_indices.append(valence_dict)
    assert set(atom_indices[0]) == set(atom_indices[1])


# =============================================================================================
# TESTS
# =============================================================================================

# IF we've done our jobs right, it shouldn't matter which toolkit the tests for Topology run using (both's behaviors
# should be indistinguishable)
def test_cheminformatics_toolkit_is_installed():
    """Ensure that at least one supported cheminformatics toolkit is installed."""
    if not (RDKIT_AVAILABLE) and not (OPENEYE_AVAILABLE):
        msg = "No supported cheminformatics toolkits are installed. Please install a supported toolkit:\n"
        msg += str(BASIC_CHEMINFORMATICS_TOOLKITS)
        raise Exception(msg)


class TestTopology(TestCase):
    def setUp(self):
        self.empty_molecule = Molecule()
        self.ethane_from_smiles = Molecule.from_smiles("CC")
        self.ethene_from_smiles = Molecule.from_smiles("C=C")
        self.propane_from_smiles = Molecule.from_smiles("CCC")

        filename = get_data_file_path("molecules/toluene.sdf")
        self.toluene_from_sdf = Molecule.from_file(filename)
        if OpenEyeToolkitWrapper.is_available():
            filename = get_data_file_path("molecules/toluene_charged.mol2")
            # TODO: This will require openeye to load
            self.toluene_from_charged_mol2 = Molecule.from_file(filename)
        self.charged_methylamine_from_smiles = Molecule.from_smiles(
            "[H]C([H])([H])[N+]([H])([H])[H]"
        )

        molecule = Molecule.from_smiles("CC")
        carbons = [atom for atom in molecule.atoms if atom.atomic_number == 6]
        c0_hydrogens = [
            atom for atom in carbons[0].bonded_atoms if atom.atomic_number == 1
        ]
        molecule.add_bond_charge_virtual_site(
            (carbons[0], carbons[1]),
            0.1 * unit.angstrom,
            charge_increments=[0.1, 0.05] * unit.elementary_charge,
        )
        molecule.add_monovalent_lone_pair_virtual_site(
            (c0_hydrogens[0], carbons[0], carbons[1]),
            0.2 * unit.angstrom,
            20 * unit.degree,
            25 * unit.degree,
            charge_increments=[0.01, 0.02, 0.03] * unit.elementary_charge,
        )
        self.ethane_from_smiles_w_vsites = Molecule(molecule)

        # Make a propane with virtual sites
        molecule = Molecule.from_smiles("CCC")
        carbons = [atom for atom in molecule.atoms if atom.atomic_number == 6]
        c0_hydrogens = [
            atom for atom in carbons[0].bonded_atoms if atom.atomic_number == 1
        ]
        molecule.add_bond_charge_virtual_site(
            (carbons[0], carbons[1]),
            0.1 * unit.angstrom,
            charge_increments=[0.1, 0.05] * unit.elementary_charge,
        )
        molecule.add_monovalent_lone_pair_virtual_site(
            (c0_hydrogens[0], carbons[0], carbons[1]),
            0.2 * unit.angstrom,
            20 * unit.degree,
            25 * unit.degree,
            charge_increments=[0.01, 0.02, 0.03] * unit.elementary_charge,
        )
        self.propane_from_smiles_w_vsites = Molecule(molecule)

    def test_empty(self):
        """Test creation of empty topology"""
        topology = Topology()
        assert topology.n_reference_molecules == 0
        assert topology.n_topology_molecules == 0
        assert topology.n_topology_atoms == 0
        assert topology.n_topology_bonds == 0
        assert topology.n_topology_particles == 0
        assert topology.n_topology_virtual_sites == 0
        assert topology.box_vectors is None
        assert len(topology.constrained_atom_pairs.items()) == 0

    def test_box_vectors(self):
        """Test the getter and setter for box_vectors"""
        topology = Topology()
        good_box_vectors = unit.Quantity(np.array([10, 20, 30]), unit.angstrom)
        bad_box_vectors = np.array([10, 20, 30])  # They're bad because they're unitless
        assert topology.box_vectors is None

        with self.assertRaises(ValueError) as context:
            topology.box_vectors = bad_box_vectors
        assert topology.box_vectors is None

        topology.box_vectors = good_box_vectors
        assert (topology.box_vectors == good_box_vectors).all()

    def test_from_smiles(self):
        """Test creation of a openforcefield Topology object from a SMILES string"""
        topology = Topology.from_molecules(self.ethane_from_smiles)

        assert topology.n_reference_molecules == 1
        assert topology.n_topology_molecules == 1
        assert topology.n_topology_atoms == 8
        assert topology.n_topology_bonds == 7
        assert topology.n_topology_particles == 8
        assert topology.n_topology_virtual_sites == 0
        assert topology.box_vectors is None
        assert len(topology.constrained_atom_pairs.items()) == 0

        topology.add_molecule(self.ethane_from_smiles)

        assert topology.n_reference_molecules == 1
        assert topology.n_topology_molecules == 2
        assert topology.n_topology_atoms == 16
        assert topology.n_topology_bonds == 14
        assert topology.n_topology_particles == 16
        assert topology.n_topology_virtual_sites == 0
        assert topology.box_vectors is None
        assert len(topology.constrained_atom_pairs.items()) == 0

    def test_from_smiles_unique_mols(self):
        """Test the addition of two different molecules to a topology"""
        topology = Topology.from_molecules(
            [self.ethane_from_smiles, self.propane_from_smiles]
        )
        assert topology.n_topology_molecules == 2
        assert topology.n_reference_molecules == 2

    def test_n_topology_atoms(self):
        """Test n_atoms function"""
        topology = Topology()
        assert topology.n_topology_atoms == 0
        assert topology.n_topology_bonds == 0
        topology.add_molecule(self.ethane_from_smiles)
        assert topology.n_topology_atoms == 8
        assert topology.n_topology_bonds == 7

    def test_get_atom(self):
        """Test Topology.atom function (atom lookup from index)"""
        topology = Topology()
        topology.add_molecule(self.ethane_from_smiles)
        with self.assertRaises(Exception) as context:
            topology_atom = topology.atom(-1)

        # Make sure we get 2 carbons and 8 hydrogens
        n_carbons = 0
        n_hydrogens = 0
        for index in range(8):
            if topology.atom(index).atomic_number == 6:
                n_carbons += 1
            if topology.atom(index).atomic_number == 1:
                n_hydrogens += 1
        assert n_carbons == 2
        assert n_hydrogens == 6

        with self.assertRaises(Exception) as context:
            topology_atom = topology.atom(8)

    def test_get_bond(self):
        """Test Topology.bond function (bond lookup from index)"""
        topology = Topology()
        topology.add_molecule(self.ethane_from_smiles)
        topology.add_molecule(self.ethene_from_smiles)
        with self.assertRaises(Exception) as context:
            topology_atom = topology.bond(-1)

        n_single_bonds = 0
        n_double_bonds = 0
        n_ch_bonds = 0
        n_cc_bonds = 0
        for index in range(12):  # 7 from ethane, 5 from ethene
            topology_bond = topology.bond(index)
            if topology_bond.bond_order == 1:
                n_single_bonds += 1
            if topology_bond.bond_order == 2:
                n_double_bonds += 1
            n_bond_carbons = 0
            n_bond_hydrogens = 0
            for atom in topology_bond.atoms:
                if atom.atomic_number == 6:
                    n_bond_carbons += 1
                if atom.atomic_number == 1:
                    n_bond_hydrogens += 1
            if n_bond_carbons == 2:
                n_cc_bonds += 1
            if n_bond_carbons == 1 and n_bond_hydrogens == 1:
                n_ch_bonds += 1

        assert n_single_bonds == 11
        assert n_double_bonds == 1
        assert n_cc_bonds == 2
        assert n_ch_bonds == 10

        with self.assertRaises(Exception) as context:
            topology_bond = topology.bond(12)

    def test_get_virtual_site(self):
        """Test Topology.virtual_site function (get virtual site from index)"""
        topology = Topology()
        topology.add_molecule(self.ethane_from_smiles_w_vsites)
        assert topology.n_topology_virtual_sites == 2
        topology.add_molecule(self.propane_from_smiles_w_vsites)
        assert topology.n_topology_virtual_sites == 4
        with self.assertRaises(Exception) as context:
            topology_vsite = topology.virtual_site(-1)
        with self.assertRaises(Exception) as context:
            topology_vsite = topology.virtual_site(4)
        topology_vsite1 = topology.virtual_site(0)
        topology_vsite2 = topology.virtual_site(1)
        topology_vsite3 = topology.virtual_site(2)
        topology_vsite4 = topology.virtual_site(3)
        assert topology_vsite1.type == "BondChargeVirtualSite"
        assert topology_vsite2.type == "MonovalentLonePairVirtualSite"
        assert topology_vsite3.type == "BondChargeVirtualSite"
        assert topology_vsite4.type == "MonovalentLonePairVirtualSite"

        n_equal_atoms = 0
        for topology_atom in topology.topology_atoms:
            for vsite in topology.topology_virtual_sites:
                for vsite_atom in vsite.atoms:
                    if topology_atom == vsite_atom:
                        n_equal_atoms += 1

        # There are four virtual sites -- Two BondCharges with 2 atoms, and two MonovalentLonePairs with 3 atoms
        assert n_equal_atoms == 10

    def test_topology_particles_virtualsites_indexed_last(self):
        """
        Test to ensure that virtualsites are strictly indexed after all atoms
        in topology.particles
        """
        from openforcefield.topology import TopologyAtom, TopologyVirtualSite

        topology = Topology()
        topology.add_molecule(self.ethane_from_smiles_w_vsites)
        topology.add_molecule(self.propane_from_smiles_w_vsites)

        # Iterate through all TopologyParticles, ensuring that all atoms appear
        # before all virtualsides
        reading_atoms = True
        for particle in topology.topology_particles:
            if reading_atoms:
                if isinstance(particle, TopologyAtom):
                    pass
                else:
                    reading_atoms = False
            elif not (reading_atoms):
                assert isinstance(particle, TopologyVirtualSite)

    def test_topology_virtualsites_atom_indexing(self):
        """
        Add multiple instances of the same molecule, but in a different
        order, and ensure that virtualsite atoms are indexed correctly
        """
        topology = Topology()

        topology.add_molecule(create_ethanol())
        topology.add_molecule(create_ethanol())
        topology.add_molecule(create_reversed_ethanol())

        # Add a virtualsite to the reference ethanol
        for ref_mol in topology.reference_molecules:
            ref_mol._add_bond_charge_virtual_site(
                [0, 1],
                0.5 * unit.angstrom,
            )

        virtual_site_topology_atom_indices = [(0, 1), (9, 10), (26, 25)]
        for top_vs, expected_indices in zip(
            topology.topology_virtual_sites, virtual_site_topology_atom_indices
        ):
            assert (
                tuple([at.topology_particle_index for at in top_vs.atoms])
                == expected_indices
            )
            assert top_vs.atom(0).topology_particle_index == expected_indices[0]
            assert top_vs.atom(1).topology_particle_index == expected_indices[1]

    def test_is_bonded(self):
        """Test Topology.virtual_site function (get virtual site from index)"""
        topology = Topology()
        topology.add_molecule(self.propane_from_smiles_w_vsites)
        topology.assert_bonded(0, 1)
        topology.assert_bonded(1, 0)
        topology.assert_bonded(1, 2)
        # C-H bond
        topology.assert_bonded(0, 4)
        with self.assertRaises(Exception) as context:
            topology.assert_bonded(0, 2)

    def test_angles(self):
        """Topology.angles should return image angles of all topology molecules."""
        molecule1 = self.ethane_from_smiles
        molecule2 = self.propane_from_smiles

        # Create topology.
        topology = Topology()
        topology.add_molecule(molecule1)
        topology.add_molecule(molecule1)
        topology.add_molecule(molecule2)

        # The topology should have the correct number of angles.
        topology_angles = list(topology.angles)
        assert len(topology_angles) == topology.n_angles
        assert topology.n_angles == 2 * molecule1.n_angles + molecule2.n_angles

        # Check that the topology angles are the correct ones.
        mol_angle_atoms1 = list(molecule1.angles)
        mol_angle_atoms2 = list(molecule2.angles)
        top_angle_atoms1 = [
            tuple(a._atom for a in atoms)
            for atoms in topology_angles[: molecule1.n_angles]
        ]
        top_angle_atoms2 = [
            tuple(a._atom for a in atoms)
            for atoms in topology_angles[molecule1.n_angles : 2 * molecule1.n_angles]
        ]
        top_angle_atoms3 = [
            tuple(a._atom for a in atoms)
            for atoms in topology_angles[2 * molecule1.n_angles :]
        ]

        assert_tuple_of_atoms_equal(top_angle_atoms1, mol_angle_atoms1)
        assert_tuple_of_atoms_equal(top_angle_atoms2, mol_angle_atoms1)
        assert_tuple_of_atoms_equal(top_angle_atoms3, mol_angle_atoms2)

    def test_propers(self):
        """Topology.propers should return image propers torsions of all topology molecules."""
        molecule1 = self.ethane_from_smiles
        molecule2 = self.propane_from_smiles

        # Create topology.
        topology = Topology()
        topology.add_molecule(molecule1)
        topology.add_molecule(molecule1)
        topology.add_molecule(molecule2)

        # The topology should have the correct number of propers.
        topology_propers = list(topology.propers)
        assert len(topology_propers) == topology.n_propers
        assert topology.n_propers == 2 * molecule1.n_propers + molecule2.n_propers

        # Check that the topology propers are the correct ones.
        mol_proper_atoms1 = list(molecule1.propers)
        mol_proper_atoms2 = list(molecule2.propers)
        top_proper_atoms1 = [
            tuple(a._atom for a in atoms)
            for atoms in topology_propers[: molecule1.n_propers]
        ]
        top_proper_atoms2 = [
            tuple(a._atom for a in atoms)
            for atoms in topology_propers[molecule1.n_propers : 2 * molecule1.n_propers]
        ]
        top_proper_atoms3 = [
            tuple(a._atom for a in atoms)
            for atoms in topology_propers[2 * molecule1.n_propers :]
        ]

        assert_tuple_of_atoms_equal(top_proper_atoms1, mol_proper_atoms1)
        assert_tuple_of_atoms_equal(top_proper_atoms2, mol_proper_atoms1)
        assert_tuple_of_atoms_equal(top_proper_atoms3, mol_proper_atoms2)

    def test_impropers(self):
        """Topology.impropers should return image impropers torsions of all topology molecules."""
        molecule1 = self.ethane_from_smiles
        molecule2 = self.propane_from_smiles

        # Create topology.
        topology = Topology()
        topology.add_molecule(molecule1)
        topology.add_molecule(molecule1)
        topology.add_molecule(molecule2)

        # The topology should have the correct number of impropers.
        topology_impropers = list(topology.impropers)
        assert len(topology_impropers) == topology.n_impropers
        assert topology.n_impropers == 2 * molecule1.n_impropers + molecule2.n_impropers

        # Check that the topology impropers are the correct ones.
        mol_improper_atoms1 = list(molecule1.impropers)
        mol_improper_atoms2 = list(molecule2.impropers)
        top_improper_atoms1 = [
            tuple(a._atom for a in atoms)
            for atoms in topology_impropers[: molecule1.n_impropers]
        ]
        top_improper_atoms2 = [
            tuple(a._atom for a in atoms)
            for atoms in topology_impropers[
                molecule1.n_impropers : 2 * molecule1.n_impropers
            ]
        ]
        top_improper_atoms3 = [
            tuple(a._atom for a in atoms)
            for atoms in topology_impropers[2 * molecule1.n_impropers :]
        ]

<<<<<<< HEAD
        assert_tuple_of_atoms_equal(
            top_improper_atoms1, mol_improper_atoms1, transformed_dict_cls=ImproperDict
        )
        assert_tuple_of_atoms_equal(
            top_improper_atoms2, mol_improper_atoms1, transformed_dict_cls=ImproperDict
        )
        assert_tuple_of_atoms_equal(
            top_improper_atoms3, mol_improper_atoms2, transformed_dict_cls=ImproperDict
        )
=======
        assert_tuple_of_atoms_equal(top_improper_atoms1, mol_improper_atoms1)
        assert_tuple_of_atoms_equal(top_improper_atoms2, mol_improper_atoms1)
        assert_tuple_of_atoms_equal(top_improper_atoms3, mol_improper_atoms2)
>>>>>>> ed139c5e

    # test_get_fractional_bond_order
    # test_two_of_same_molecule
    # test_two_different_molecules
    # test_to_from_dict
    # test_get_molecule
    # test_get_topology_atom
    # test_get_topology_bond
    # test_get_topology_virtual_site
    # test_get_topology_molecule
    # test_is_bonded
    # TODO: Test serialization

    def test_from_openmm(self):
        """Test creation of an openforcefield Topology object from an OpenMM Topology and component molecules"""
        from simtk.openmm import app

        pdbfile = app.PDBFile(
            get_data_file_path("systems/packmol_boxes/cyclohexane_ethanol_0.4_0.6.pdb")
        )

        molecules = [create_ethanol(), create_cyclohexane()]

        topology = Topology.from_openmm(pdbfile.topology, unique_molecules=molecules)
        assert topology.n_reference_molecules == 2
        assert topology.n_topology_molecules == 239

    def test_from_openmm_missing_reference(self):
        """Test creation of an openforcefield Topology object from an OpenMM Topology when missing a unique molecule"""
        from simtk.openmm import app

        pdbfile = app.PDBFile(
            get_data_file_path("systems/packmol_boxes/cyclohexane_ethanol_0.4_0.6.pdb")
        )

        molecules = [create_ethanol()]
        with pytest.raises(
            ValueError, match="No match found for molecule C6H12"
        ) as excinfo:
            topology = Topology.from_openmm(
                pdbfile.topology, unique_molecules=molecules
            )

    def test_from_openmm_missing_conect(self):
        """
        Test creation of an openforcefield Topology object from an OpenMM Topology
        when the origin PDB lacks CONECT records
        """
        from simtk.openmm import app

        pdbfile = app.PDBFile(
            get_data_file_path("systems/test_systems/1_ethanol_no_conect.pdb")
        )

        molecules = []
        molecules.append(Molecule.from_smiles("CCO"))
        with pytest.raises(
            ValueError,
            match="No match found for molecule C. This would be a "
            "very unusual molecule to try and parameterize, "
            "and it is likely that the data source it was "
            "read from does not contain connectivity "
            "information. If this molecule is coming from "
            "PDB, please ensure that the file contains CONECT "
            "records.",
        ) as excinfo:
            topology = Topology.from_openmm(
                pdbfile.topology, unique_molecules=molecules
            )

    def test_to_from_openmm(self):
        """Test a round-trip OpenFF -> OpenMM -> OpenFF Topology."""
        from simtk.openmm.app import Aromatic

        # Create OpenFF topology with 1 ethanol and 2 benzenes.
        ethanol = Molecule.from_smiles("CCO")
        benzene = Molecule.from_smiles("c1ccccc1")
        off_topology = Topology.from_molecules(molecules=[ethanol, benzene, benzene])

        # Convert to OpenMM Topology.
        omm_topology = off_topology.to_openmm()

        # Check that bond orders are preserved.
        n_double_bonds = sum([b.order == 2 for b in omm_topology.bonds()])
        n_aromatic_bonds = sum([b.type is Aromatic for b in omm_topology.bonds()])
        assert n_double_bonds == 6
        assert n_aromatic_bonds == 12

        # Check that there is one residue for each molecule.
        assert omm_topology.getNumResidues() == 3
        assert omm_topology.getNumChains() == 3

        # Convert back to OpenFF Topology.
        off_topology_copy = Topology.from_openmm(
            omm_topology, unique_molecules=[ethanol, benzene]
        )

        # The round-trip OpenFF Topology is identical to the original.
        # The reference molecules are the same.
        assert (
            off_topology.n_reference_molecules
            == off_topology_copy.n_reference_molecules
        )
        reference_molecules_copy = list(off_topology_copy.reference_molecules)
        for ref_mol_idx, ref_mol in enumerate(off_topology.reference_molecules):
            assert ref_mol == reference_molecules_copy[ref_mol_idx]

        # The number of topology molecules is the same.
        assert (
            off_topology.n_topology_molecules == off_topology_copy.n_topology_molecules
        )

        # Check atoms.
        assert off_topology.n_topology_atoms == off_topology_copy.n_topology_atoms
        for atom_idx, atom in enumerate(off_topology.topology_atoms):
            atom_copy = off_topology_copy.atom(atom_idx)
            assert atom.atomic_number == atom_copy.atomic_number

        # Check bonds.
        for bond_idx, bond in enumerate(off_topology.topology_bonds):
            bond_copy = off_topology_copy.bond(bond_idx)
            bond_atoms = [a.atomic_number for a in bond.atoms]
            bond_atoms_copy = [a.atomic_number for a in bond_copy.atoms]
            assert bond_atoms == bond_atoms_copy
            assert bond.bond_order == bond_copy.bond_order
            assert bond.bond.is_aromatic == bond_copy.bond.is_aromatic

<<<<<<< HEAD
    @pytest.mark.skipif(
        not (OpenEyeToolkitWrapper.is_available()), reason="Test requires OE toolkit"
    )
=======
    @requires_openeye
>>>>>>> ed139c5e
    def test_from_openmm_duplicate_unique_mol(self):
        """Check that a DuplicateUniqueMoleculeError is raised if we try to pass in two indistinguishably unique mols"""
        from simtk.openmm import app

        pdbfile = app.PDBFile(
            get_data_file_path("systems/packmol_boxes/cyclohexane_ethanol_0.4_0.6.pdb")
        )
        molecules = [
            Molecule.from_file(get_data_file_path(name))
            for name in (
                "molecules/ethanol.mol2",
                "molecules/ethanol_reordered.mol2",
                "molecules/cyclohexane.mol2",
            )
        ]
        with self.assertRaises(DuplicateUniqueMoleculeError) as context:
            topology = Topology.from_openmm(
                pdbfile.topology, unique_molecules=molecules
            )

    @pytest.mark.skip
    def test_from_openmm_distinguish_using_stereochemistry(self):
        """Test creation of an openforcefield Topology object from an OpenMM topology with stereoisomers"""
        # From Jeff: The graph representation created from OMM molecules during the matching
        # process doesn't encode stereochemistry.
        raise NotImplementedError

    def test_to_openmm_assign_unique_atom_names(self):
        """
        Ensure that OFF topologies with no pre-existing atom names have unique
        atom names applied when being converted to openmm
        """
        # Create OpenFF topology with 1 ethanol and 2 benzenes.
        ethanol = Molecule.from_smiles("CCO")
        benzene = Molecule.from_smiles("c1ccccc1")
        off_topology = Topology.from_molecules(molecules=[ethanol, benzene, benzene])
        omm_topology = off_topology.to_openmm()
        atom_names = set()
        for atom in omm_topology.atoms():
            atom_names.add(atom.name)
        # There should be 6 unique Cs, 6 unique Hs, and 1 unique O, for a total of 13 unique atom names
        assert len(atom_names) == 13

    def test_to_openmm_assign_some_unique_atom_names(self):
        """
        Ensure that OFF topologies with some pre-existing atom names have unique
        atom names applied to the other atoms when being converted to openmm
        """
        # Create OpenFF topology with 1 ethanol and 2 benzenes.
        ethanol = Molecule.from_smiles("CCO")
        for atom in ethanol.atoms:
            atom.name = f"AT{atom.molecule_atom_index}"
        benzene = Molecule.from_smiles("c1ccccc1")
        off_topology = Topology.from_molecules(molecules=[ethanol, benzene, benzene])
        omm_topology = off_topology.to_openmm()
        atom_names = set()
        for atom in omm_topology.atoms():
            atom_names.add(atom.name)
        # There should be 9 "ATOM#"-labeled atoms, 6 unique Cs, and 6 unique Hs,
        # for a total of 21 unique atom names
        assert len(atom_names) == 21

    def test_to_openmm_assign_unique_atom_names_some_duplicates(self):
        """
        Ensure that OFF topologies where some molecules have invalid/duplicate
        atom names have unique atom names applied while the other molecules are unaffected.
        """
        # Create OpenFF topology with 1 ethanol and 2 benzenes.
        ethanol = Molecule.from_smiles("CCO")

        # Assign duplicate atom names in ethanol (two AT0s)
        ethanol_atom_names_with_duplicates = [f"AT{i}" for i in range(ethanol.n_atoms)]
        ethanol_atom_names_with_duplicates[1] = "AT0"
        for atom, atom_name in zip(ethanol.atoms, ethanol_atom_names_with_duplicates):
            atom.name = atom_name

        # Assign unique atom names in benzene
        benzene = Molecule.from_smiles("c1ccccc1")
        benzene_atom_names = [f"AT{i}" for i in range(benzene.n_atoms)]
        for atom, atom_name in zip(benzene.atoms, benzene_atom_names):
            atom.name = atom_name

        off_topology = Topology.from_molecules(molecules=[ethanol, benzene, benzene])
        omm_topology = off_topology.to_openmm()
        atom_names = set()
        for atom in omm_topology.atoms():
            atom_names.add(atom.name)

        # There should be  12 "AT#"-labeled atoms (from benzene), 2 unique Cs,
        # 1 unique O, and 6 unique Hs, for a total of 21 unique atom names
        assert len(atom_names) == 21

    def test_to_openmm_do_not_assign_unique_atom_names(self):
        """
        Test disabling unique atom name assignment in Topology.to_openmm
        """
        # Create OpenFF topology with 1 ethanol and 2 benzenes.
        ethanol = Molecule.from_smiles("CCO")
        for atom in ethanol.atoms:
            atom.name = "eth_test"
        benzene = Molecule.from_smiles("c1ccccc1")
        benzene.atoms[0].name = "bzn_test"
        off_topology = Topology.from_molecules(molecules=[ethanol, benzene, benzene])
        omm_topology = off_topology.to_openmm(ensure_unique_atom_names=False)
        atom_names = set()
        for atom in omm_topology.atoms():
            atom_names.add(atom.name)
        # There should be 9 atom named "eth_test", 1 atom named "bzn_test",
        # and 12 atoms named "", for a total of 3 unique atom names
        assert len(atom_names) == 3

<<<<<<< HEAD
    @pytest.mark.skipif(
        not (OpenEyeToolkitWrapper.is_available()), reason="Test requires OE toolkit"
    )
=======
    @requires_openeye
>>>>>>> ed139c5e
    def test_chemical_environments_matches_OE(self):
        """Test Topology.chemical_environment_matches"""
        from simtk.openmm import app

        toolkit_wrapper = OpenEyeToolkitWrapper()
        pdbfile = app.PDBFile(
            get_data_file_path("systems/packmol_boxes/cyclohexane_ethanol_0.4_0.6.pdb")
        )
        # toolkit_wrapper = RDKitToolkitWrapper()
        molecules = [
            Molecule.from_file(get_data_file_path(name))
            for name in ("molecules/ethanol.mol2", "molecules/cyclohexane.mol2")
        ]
        topology = Topology.from_openmm(pdbfile.topology, unique_molecules=molecules)
        # Test for substructure match
        matches = topology.chemical_environment_matches(
            "[C:1]-[C:2]-[O:3]", toolkit_registry=toolkit_wrapper
        )
        assert len(matches) == 143
        assert matches[0].topology_atom_indices == (1728, 1729, 1730)
        # Test for whole-molecule match
        matches = topology.chemical_environment_matches(
            "[H][C:1]([H])([H])-[C:2]([H])([H])-[O:3][H]",
            toolkit_registry=toolkit_wrapper,
        )
        assert (
            len(matches) == 1716
        )  # 143 * 12 (there are 12 possible hydrogen mappings)
        assert matches[0].topology_atom_indices == (1728, 1729, 1730)
        # Search for a substructure that isn't there
        matches = topology.chemical_environment_matches(
            "[C][C:1]-[C:2]-[O:3]", toolkit_registry=toolkit_wrapper
        )
        assert len(matches) == 0

<<<<<<< HEAD
    @pytest.mark.skipif(
        not (RDKitToolkitWrapper.is_available()), reason="Test requires RDKit"
    )
=======
    @requires_rdkit
>>>>>>> ed139c5e
    def test_chemical_environments_matches_RDK(self):
        """Test Topology.chemical_environment_matches"""
        from simtk.openmm import app

        toolkit_wrapper = RDKitToolkitWrapper()
        pdbfile = app.PDBFile(
            get_data_file_path("systems/packmol_boxes/cyclohexane_ethanol_0.4_0.6.pdb")
        )
        # toolkit_wrapper = RDKitToolkitWrapper()
        # molecules = [Molecule.from_file(get_data_file_path(name)) for name in ('molecules/ethanol.mol2',
        #                                                                      'molecules/cyclohexane.mol2')]
        molecules = []
        molecules.append(Molecule.from_smiles("CCO"))
        molecules.append(Molecule.from_smiles("C1CCCCC1"))
        topology = Topology.from_openmm(pdbfile.topology, unique_molecules=molecules)
        # Count CCO matches
        matches = topology.chemical_environment_matches(
            "[C:1]-[C:2]-[O:3]", toolkit_registry=toolkit_wrapper
        )
        assert len(matches) == 143
        assert matches[0].topology_atom_indices == (1728, 1729, 1730)
        matches = topology.chemical_environment_matches(
            "[H][C:1]([H])([H])-[C:2]([H])([H])-[O:3][H]",
            toolkit_registry=toolkit_wrapper,
        )
        assert (
            len(matches) == 1716
        )  # 143 * 12 (there are 12 possible hydrogen mappings)
        assert matches[0].topology_atom_indices == (1728, 1729, 1730)
        # Search for a substructure that isn't there
        matches = topology.chemical_environment_matches(
            "[C][C:1]-[C:2]-[O:3]", toolkit_registry=toolkit_wrapper
        )
        assert len(matches) == 0<|MERGE_RESOLUTION|>--- conflicted
+++ resolved
@@ -19,42 +19,16 @@
 import pytest
 from simtk import unit
 
-<<<<<<< HEAD
 from openforcefield.tests.test_forcefield import (create_cyclohexane,
                                                   create_ethanol,
                                                   create_reversed_ethanol)
-from openforcefield.tests.utils import get_data_file_path
+from openforcefield.tests.utils import get_data_file_path, requires_rdkit, requires_openeye
 from openforcefield.topology import (DuplicateUniqueMoleculeError,
                                      ImproperDict, Molecule, Topology,
                                      ValenceDict)
 from openforcefield.utils import (BASIC_CHEMINFORMATICS_TOOLKITS,
                                   OPENEYE_AVAILABLE, RDKIT_AVAILABLE,
                                   OpenEyeToolkitWrapper, RDKitToolkitWrapper)
-=======
-from openforcefield.tests.test_forcefield import (
-    create_cyclohexane,
-    create_ethanol,
-    create_reversed_ethanol,
-)
-from openforcefield.tests.utils import (
-    get_data_file_path,
-    requires_openeye,
-    requires_rdkit,
-)
-from openforcefield.topology import (
-    DuplicateUniqueMoleculeError,
-    Molecule,
-    Topology,
-    ValenceDict,
-)
-from openforcefield.utils import (
-    BASIC_CHEMINFORMATICS_TOOLKITS,
-    OPENEYE_AVAILABLE,
-    RDKIT_AVAILABLE,
-    OpenEyeToolkitWrapper,
-    RDKitToolkitWrapper,
-)
->>>>>>> ed139c5e
 
 # =============================================================================================
 # UTILITY FUNCTIONS
@@ -491,7 +465,6 @@
             for atoms in topology_impropers[2 * molecule1.n_impropers :]
         ]
 
-<<<<<<< HEAD
         assert_tuple_of_atoms_equal(
             top_improper_atoms1, mol_improper_atoms1, transformed_dict_cls=ImproperDict
         )
@@ -501,11 +474,6 @@
         assert_tuple_of_atoms_equal(
             top_improper_atoms3, mol_improper_atoms2, transformed_dict_cls=ImproperDict
         )
-=======
-        assert_tuple_of_atoms_equal(top_improper_atoms1, mol_improper_atoms1)
-        assert_tuple_of_atoms_equal(top_improper_atoms2, mol_improper_atoms1)
-        assert_tuple_of_atoms_equal(top_improper_atoms3, mol_improper_atoms2)
->>>>>>> ed139c5e
 
     # test_get_fractional_bond_order
     # test_two_of_same_molecule
@@ -633,13 +601,7 @@
             assert bond.bond_order == bond_copy.bond_order
             assert bond.bond.is_aromatic == bond_copy.bond.is_aromatic
 
-<<<<<<< HEAD
-    @pytest.mark.skipif(
-        not (OpenEyeToolkitWrapper.is_available()), reason="Test requires OE toolkit"
-    )
-=======
     @requires_openeye
->>>>>>> ed139c5e
     def test_from_openmm_duplicate_unique_mol(self):
         """Check that a DuplicateUniqueMoleculeError is raised if we try to pass in two indistinguishably unique mols"""
         from simtk.openmm import app
@@ -751,13 +713,7 @@
         # and 12 atoms named "", for a total of 3 unique atom names
         assert len(atom_names) == 3
 
-<<<<<<< HEAD
-    @pytest.mark.skipif(
-        not (OpenEyeToolkitWrapper.is_available()), reason="Test requires OE toolkit"
-    )
-=======
     @requires_openeye
->>>>>>> ed139c5e
     def test_chemical_environments_matches_OE(self):
         """Test Topology.chemical_environment_matches"""
         from simtk.openmm import app
@@ -793,13 +749,7 @@
         )
         assert len(matches) == 0
 
-<<<<<<< HEAD
-    @pytest.mark.skipif(
-        not (RDKitToolkitWrapper.is_available()), reason="Test requires RDKit"
-    )
-=======
     @requires_rdkit
->>>>>>> ed139c5e
     def test_chemical_environments_matches_RDK(self):
         """Test Topology.chemical_environment_matches"""
         from simtk.openmm import app
