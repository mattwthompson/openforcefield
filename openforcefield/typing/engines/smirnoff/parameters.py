#!/usr/bin/env python

#=============================================================================================
# MODULE DOCSTRING
#=============================================================================================
"""
Parameter handlers for the SMIRNOFF force field engine

This file contains standard parameter handlers for the SMIRNOFF force field engine.
These classes implement the object model for self-contained parameter assignment.
New pluggable handlers can be created by creating subclasses of :class:`ParameterHandler`.

"""

__all__ = [
    'SMIRNOFFSpecError',
    'IncompatibleParameterError',
    'UnassignedValenceParameterException',
    'UnassignedBondParameterException',
    'UnassignedAngleParameterException',
    'NonbondedMethod',
    'ParameterList',
    'ParameterType',
    'ParameterHandler',
    'ParameterAttribute',
    'IndexedParameterAttribute',
    'ConstraintHandler',
    'BondHandler',
    'AngleHandler',
    'ProperTorsionHandler',
    'ImproperTorsionHandler',
    'vdWHandler'
]


#=============================================================================================
# GLOBAL IMPORTS
#=============================================================================================

import copy
from collections import OrderedDict
from enum import Enum
import functools
import inspect
import logging

from simtk import openmm, unit

<<<<<<< HEAD

from openforcefield.utils import attach_units, IncompatibleUnitError, \
=======
from openforcefield.utils import attach_units,  \
>>>>>>> ad778eb9
    extract_serialized_units_from_dict, ToolkitUnavailableException, MessageException, \
    object_to_quantity
from openforcefield.topology import ValenceDict, ImproperDict
from openforcefield.typing.chemistry import ChemicalEnvironment
from openforcefield.utils import IncompatibleUnitError
from openforcefield.utils.collections import ValidatedList


#=============================================================================================
# CONFIGURE LOGGER
#=============================================================================================

logger = logging.getLogger(__name__)


#======================================================================
# CUSTOM EXCEPTIONS
#======================================================================

class SMIRNOFFSpecError(MessageException):
    """
    Exception for when data is noncompliant with the SMIRNOFF data specification.
    """
    pass


class IncompatibleParameterError(MessageException):
    """
    Exception for when a set of parameters is scientifically/technically incompatible with another
    """
    pass


class UnassignedValenceParameterException(Exception):
    """Exception raised when there are valence terms for which a ParameterHandler can't find parameters."""
    pass


class UnassignedBondParameterException(UnassignedValenceParameterException):
    """Exception raised when there are bond terms for which a ParameterHandler can't find parameters."""
    pass


class UnassignedAngleParameterException(UnassignedValenceParameterException):
    """Exception raised when there are angle terms for which a ParameterHandler can't find parameters."""
    pass


class UnassignedProperTorsionParameterException(UnassignedValenceParameterException):
    """Exception raised when there are proper torsion terms for which a ParameterHandler can't find parameters."""
    pass


#======================================================================
# ENUM TYPES
#======================================================================

class NonbondedMethod(Enum):
    """
    An enumeration of the nonbonded methods
    """
    NoCutoff = 0
    CutoffPeriodic = 1
    CutoffNonPeriodic = 2
    Ewald = 3
    PME = 4


#======================================================================
# PARAMETER ATTRIBUTES
#======================================================================

# TODO: Think about adding attrs to the dependencies and inherit from attr.ib
class ParameterAttribute:
    """A descriptor for ``ParameterType`` attributes.

    The descriptors allows associating to the parameter a default value,
    which makes the attribute optional, a unit, and a custom converter.

    Because we may want to have ``None`` as a default value, required
    attributes have the ``default`` set to the special type ``UNDEFINED``.

    Converters can be both static or instance functions/methods with
    respective signatures

    converter(value): -> converted_value
    converter(instance, parameter_attribute, value): -> converted_value

    A decorator syntax is available (see example below).

    Parameters
    ----------
    default : object, optional
        When specified, the descriptor makes this attribute optional by
        attaching a default value to it.
    unit : simtk.unit.Quantity, optional
        When specified, only quantities with compatible units are allowed
        to be set, and string expressions are automatically parsed into a
        ``Quantity``.
    converter : callable, optional
        An optional function that can be used to convert values before
        setting the attribute.

    See Also
    --------
    IndexedParameterAttribute
        A parameter attribute with multiple terms.

    Examples
    --------

    Create a parameter type with an optional and a required attribute.

    >>> class MyParameter:
    ...     attr_required = ParameterAttribute()
    ...     attr_optional = ParameterAttribute(default=2)
    ...
    >>> my_par = MyParameter()

    Even without explicit assignment, the default value is returned.

    >>> my_par.attr_optional
    2

    If you try to access an attribute without setting it first, an
    exception is raised.

    >>> my_par.attr_required
    Traceback (most recent call last):
    ...
    AttributeError: 'MyParameter' object has no attribute '_attr_required'

    The attribute allow automatic conversion and validation of units.

    >>> from simtk import unit
    >>> class MyParameter:
    ...     attr_quantity = ParameterAttribute(unit=unit.angstrom)
    ...
    >>> my_par = MyParameter()
    >>> my_par.attr_quantity = '1.0 * nanometer'
    >>> my_par.attr_quantity
    Quantity(value=1.0, unit=nanometer)
    >>> my_par.attr_quantity = 3.0
    Traceback (most recent call last):
    ...
    openforcefield.utils.utils.IncompatibleUnitError: attr_quantity=3.0 dimensionless should have units of angstrom

    You can attach a custom converter to an attribute.

    >>> class MyParameter:
    ...     # Both strings and integers convert nicely to floats with float().
    ...     attr_all_to_float = ParameterAttribute(converter=float)
    ...     attr_int_to_float = ParameterAttribute()
    ...     @attr_int_to_float.converter
    ...     def attr_int_to_float(self, attr, value):
    ...         # This converter converts only integers to float
    ...         # and raise an exception for the other types.
    ...         if isinstance(value, int):
    ...             return float(value)
    ...         elif not isinstance(value, float):
    ...             raise TypeError(f"Cannot convert '{value}' to float")
    ...         return value
    ...
    >>> my_par = MyParameter()

    attr_all_to_float accepts and convert to float both strings and integers

    >>> my_par.attr_all_to_float = 1
    >>> my_par.attr_all_to_float
    1.0
    >>> my_par.attr_all_to_float = '2.0'
    >>> my_par.attr_all_to_float
    2.0

    The custom converter associated to attr_int_to_float converts only integers instead.
    >>> my_par.attr_int_to_float = 3
    >>> my_par.attr_int_to_float
    3.0
    >>> my_par.attr_int_to_float = '4.0'
    Traceback (most recent call last):
    ...
    TypeError: Cannot convert '4.0' to float

    """

    class UNDEFINED:
        """Custom type used by ``ParameterAttribute`` to differentiate between ``None`` and undeclared default."""
        pass

    def __init__(self, default=UNDEFINED, unit=None, converter=None):
        self.default = default
        self._unit = unit
        self._converter = converter

    def __set_name__(self, owner, name):
        self._name = '_' + name

    @property
    def name(self):
        # Get rid of the initial underscore.
        return self._name[1:]

    def __get__(self, instance, owner):
        if instance is None:
            # This is called from the class. Return the descriptor object.
            return self

        try:
            return getattr(instance, self._name)
        except AttributeError:
            # The attribute has not initialized. Check if there's a default.
            if self.default is ParameterAttribute.UNDEFINED:
                raise
            return self.default

    def __set__(self, instance, value):
        # Convert and validate the value.
        value = self._convert_and_validate(instance, value)
        setattr(instance, self._name, value)

    def converter(self, converter):
        """Create a new ParameterAttribute with an associated converter.

        This is meant to be used as a decorator (see main examples).
        """
        return self.__class__(default=self.default, converter=converter)

    def _convert_and_validate(self, instance, value):
        """Convert to Quantity, validate units, and call custom converter."""
        # The default value is always allowed.
        if self._is_valid_default(value):
            return value
        # Convert and validate units.
        value = self._validate_units(value)
        # Call the custom converter before setting the value.
        value = self._call_converter(value, instance)
        return value

    def _is_valid_default(self, value):
        """Return True if this is a defined default value."""
        return self.default is not ParameterAttribute.UNDEFINED and value == self.default

    def _validate_units(self, value):
        """Convert strings expressions to Quantity and validate the units if requested."""
        if self._unit is not None:
            # Convert eventual strings to Quantity objects.
            value = object_to_quantity(value)

            # Check if units are compatible.
            try:
                if not self._unit.is_compatible(value.unit):
                    raise IncompatibleUnitError(f'{self.name}={value} should have units of {self._unit}')
            except AttributeError:
                # This is not a Quantity object.
                raise IncompatibleUnitError(f'{self.name}={value} should have units of {self._unit}')
        return value

    def _call_converter(self, value, instance):
        """Correctly calls static and instance converters."""
        if self._converter is not None:
            try:
                # Static function.
                return self._converter(value)
            except TypeError:
                # Instance method.
                return self._converter(instance, self, value)
        return value


class IndexedParameterAttribute(ParameterAttribute):
    """The attribute of a parameter with an unspecified number of terms.

    Some parameters can be associated to multiple terms, For example,
    torsions have parameters such as k1, k2, ..., and ``IndexedParameterAttribute``
    can be used to encapsulate the sequence of terms.

    The only substantial difference with ``ParameterAttribute`` is that
    only sequences are supported as values and converters and units are
    checked on each element of the sequence.

    Currently, the descriptor makes the sequence immutable. This is to
    avoid that an element of the sequence could be set without being
    properly validated. In the future, the data could be wrapped in a
    safe list that would safely allow mutability.

    Parameters
    ----------
    default : object, optional
        When specified, the descriptor makes this attribute optional by
        attaching a default value to it.
    unit : simtk.unit.Quantity, optional
        When specified, only sequences of quantities with compatible units
        are allowed to be set.
    converter : callable, optional
        An optional function that can be used to validate and cast each
        element of the sequence before setting the attribute.

    See Also
    --------
    ParameterAttribute
        A simple parameter attribute.

    Examples
    --------

    Create an optional indexed attribute with unit of angstrom.

    >>> from simtk import unit
    >>> class MyParameter:
    ...     length = IndexedParameterAttribute(default=None, unit=unit.angstrom)
    ...
    >>> my_par = MyParameter()
    >>> my_par.length is None
    True

    Strings are parsed into Quantity objects.

    >>> my_par.length = ['1 * angstrom', 0.5 * unit.nanometer]
    >>> my_par.length[0]
    Quantity(value=1, unit=angstrom)

    Similarly, custom converters work as with ``ParameterAttribute``, but
    they are used to validate each value in the sequence.

    >>> class MyParameter:
    ...     attr_indexed = IndexedParameterAttribute(converter=float)
    ...
    >>> my_par = MyParameter()
    >>> my_par.attr_indexed = [1, '1.0', '1e-2', 4.0]
    >>> my_par.attr_indexed
    [1.0, 1.0, 0.01, 4.0]

    """

    def _convert_and_validate(self, instance, value):
        """Overwrite ParameterAttribute._convert_and_validate to make the value a ValidatedList."""
        # The default value is always allowed.
        if self._is_valid_default(value):
            return value

        # We push the converters into a ValidatedList so that we can make
        # sure that elements are validated correctly when they are modified
        # after their initialization.
        # ValidatedList expects converters that take the value as a single
        # argument so we create a partial function with the instance assigned.
        static_converter = functools.partial(self._call_converter, instance=instance)
        value = ValidatedList(value, converter=[self._validate_units, static_converter])

        return value


class _ParameterAttributeInitializer:
    """A base class for ``ParameterType`` and ``ParameterHandler`` objects.

    Encapsulate shared code of ``ParameterType`` and ``ParameterHandler``.
    In particular, this base class provides an ``__init__`` method that
    automatically initialize the attributes defined through the ``ParameterAttribute``
    and ``IndexedParameterAttribute`` descriptors, as well as handling
    cosmetic attributes.

    See Also
    --------
    ParameterAttribute
        A simple parameter attribute.
    IndexedParameterAttribute
        A parameter attribute with multiple terms.

    """

    def __init__(self, allow_cosmetic_attributes=False, **kwargs):
        """
        Initialize parameter and cosmetic attributes.

        Parameters
        ----------
        allow_cosmetic_attributes : bool optional. Default = False
            Whether to permit non-spec kwargs ("cosmetic attributes").
            If True, non-spec kwargs will be stored as an attribute of
            this parameter which can be accessed and written out. Otherwise,
            an exception will be raised.

        """
        # A list that may be populated to record the cosmetic attributes
        # read from a SMIRNOFF data source.
        self._cosmetic_attribs = []

        # Do not modify the original data.
        smirnoff_data = copy.deepcopy(kwargs)

        # Check for indexed attributes and stack them into a list.
        # Keep track of how many indexed attribute we find to make sure they all have the same length.
        indexed_attr_lengths = {}
        for attrib_basename in self._get_indexed_parameter_attributes().keys():
            index = 1
            while True:
                attrib_w_index = '{}{}'.format(attrib_basename, index)

                # Exit the while loop if the indexed attribute is not given.
                try:
                    attrib_w_index_value = smirnoff_data[attrib_w_index]
                except KeyError:
                    break

                # Check if this is the first iteration.
                if index == 1:
                    # Check if this attribute has been specified with and without index.
                    if attrib_basename in smirnoff_data:
                        err_msg = (f"The attribute '{attrib_basename}' has been specified "
                                   f"with and without index: '{attrib_w_index}'")
                        raise TypeError(err_msg)

                    # Otherwise create the list object.
                    smirnoff_data[attrib_basename] = list()

                # Append the new value to the list.
                smirnoff_data[attrib_basename].append(attrib_w_index_value)

                # Remove the indexed attribute from the kwargs as it will
                # be exposed only as an element of the list.
                del smirnoff_data[attrib_w_index]
                index += 1

            # Update the lengths with this attribute (if it was found).
            if index > 1:
                indexed_attr_lengths[attrib_basename] = len(smirnoff_data[attrib_basename])

        # Raise an error if we there are different indexed
        # attributes with a different number of terms.
        if len(set(indexed_attr_lengths.values())) > 1:
            raise TypeError('The following indexed attributes have '
                            f'different lengths: {indexed_attr_lengths}')

        # Check for missing required arguments.
        given_attributes = set(smirnoff_data.keys())
        required_attributes = set(self._get_required_parameter_attributes().keys())
        missing_attributes = required_attributes.difference(given_attributes)
        if len(missing_attributes) != 0:
            msg = (f"{self.__class__} require the following missing parameters: {sorted(missing_attributes)}."
                   f" Defined kwargs are {sorted(smirnoff_data.keys())}")
            raise SMIRNOFFSpecError(msg)

        # Finally, set attributes of this ParameterType and handle cosmetic attributes.
        allowed_attributes = set(self._get_parameter_attributes().keys())
        for key, val in smirnoff_data.items():
            if key in allowed_attributes:
                setattr(self, key, val)
            # Handle all unknown kwargs as cosmetic so we can write them back out
            elif allow_cosmetic_attributes:
                self.add_cosmetic_attribute(key, val)
            else:
                msg = (f"Unexpected kwarg ({key}: {val})  passed to {self.__class__} constructor. "
                        "If this is a desired cosmetic attribute, consider setting "
                        "'allow_cosmetic_attributes=True'")
                raise SMIRNOFFSpecError(msg)

    def to_dict(self, discard_cosmetic_attributes=False):
        """
        Convert this object to dict format.

        The returning dictionary contains all the ``ParameterAttribute``
        and ``IndexedParameterAttribute`` as well as cosmetic attributes
        if ``discard_cosmetic_attributes`` is ``False``.

        Parameters
        ----------
        discard_cosmetic_attributes : bool, optional. Default = False
            Whether to discard non-spec attributes of this object

        Returns
        -------
        smirnoff_dict : dict
            The SMIRNOFF-compliant dict representation of this object.

        """
        # Make a list of all attribs that should be included in the
        # returned dict (call list() to make a copy). We discard
        # optional attributes that are set to None defaults.
        attribs_to_return = list(self._get_defined_parameter_attributes().keys())

        # Start populating a dict of the attribs.
        indexed_attribs = set(self._get_indexed_parameter_attributes().keys())
        smirnoff_dict = OrderedDict()

        # If attribs_to_return is ordered here, that will effectively be an informal output ordering
        for attrib_name in attribs_to_return:
            attrib_value = getattr(self, attrib_name)

            if attrib_name in indexed_attribs:
                for idx, val in enumerate(attrib_value):
                    smirnoff_dict[attrib_name + str(idx+1)] = val
            else:
                smirnoff_dict[attrib_name] = attrib_value

        # Serialize cosmetic attributes.
        if not(discard_cosmetic_attributes):
            for cosmetic_attrib in self._cosmetic_attribs:
                smirnoff_dict[cosmetic_attrib] = getattr(self, '_' + cosmetic_attrib)

        return smirnoff_dict

    def add_cosmetic_attribute(self, attr_name, attr_value):
        """
        Add a cosmetic attribute to this object.

        This attribute will not have a functional effect on the object
        in the Open Force Field toolkit, but can be written out during
        output.

        .. warning :: The API for modifying cosmetic attributes is experimental
        and may change in the future (see issue #338).

        Parameters
        ----------
        attr_name : str
            Name of the attribute to define for this object.
        attr_value : str
            The value of the attribute to define for this object.

        """
        setattr(self, '_'+attr_name, attr_value)
        self._cosmetic_attribs.append(attr_name)

    def delete_cosmetic_attribute(self, attr_name):
        """
        Delete a cosmetic attribute from this object.

        .. warning :: The API for modifying cosmetic attributes is experimental
        and may change in the future (see issue #338).

        Parameters
        ----------
        attr_name : str
            Name of the cosmetic attribute to delete.
        """
        # TODO: Can we handle this by overriding __delattr__ instead?
        #  Would we also need to override __del__ as well to cover both deletation methods?
        delattr(self, '_'+attr_name)
        self._cosmetic_attribs.remove(attr_name)

    @classmethod
    def _get_parameter_attributes(cls, filter=None):
        """Return all the attributes of the parameters.

        This is constructed dynamically by introspection gathering all
        the descriptors that are instances of the ParameterAttribute class.
        Parent classes of the parameter types are inspected as well.

        Note that since Python 3.6 the order of the class attribute definition
        is preserved (see PEP 520) so this function will return the attribute
        in their declaration order.

        Parameters
        ----------
        filter : Callable, optional
            An optional function with signature filter(ParameterAttribute) -> bool.
            If specified, only attributes for which this functions returns
            True are returned.

        Returns
        -------
        parameter_attributes : Dict[str, ParameterAttribute]
            A map from the name of the controlled parameter to the
            ParameterAttribute descriptor handling it.

        Examples
        --------
        >>> parameter_attributes = ParameterType._get_parameter_attributes()
        >>> sorted(parameter_attributes.keys())
        ['id', 'parent_id', 'smirks']
        >>> isinstance(parameter_attributes['id'], ParameterAttribute)
        True

        """
        # If no filter is specified, get all the parameters.
        if filter is None:
            filter = lambda x: True

        # Go through MRO and retrieve also parents descriptors. The function
        # inspect.getmembers() automatically resolves the MRO, but it also
        # sorts the attribute alphabetically by name. Here we want the order
        # to be the same as the declaration order, which is guaranteed by PEP 520,
        # starting from the parent class.
        parameter_attributes = OrderedDict((name, descriptor) for c in reversed(inspect.getmro(cls))
                                           for name, descriptor in c.__dict__.items()
                                           if isinstance(descriptor, ParameterAttribute) and filter(descriptor))
        return parameter_attributes

    @classmethod
    def _get_indexed_parameter_attributes(cls):
        """Shortcut to retrieve only IndexedParameterAttributes."""
        return cls._get_parameter_attributes(filter=lambda x: isinstance(x, IndexedParameterAttribute))

    @classmethod
    def _get_required_parameter_attributes(cls):
        """Shortcut to retrieve only required ParameterAttributes."""
        return cls._get_parameter_attributes(filter=lambda x: x.default is x.UNDEFINED)

    @classmethod
    def _get_optional_parameter_attributes(cls):
        """Shortcut to retrieve only required ParameterAttributes."""
        return cls._get_parameter_attributes(filter=lambda x: x.default is not x.UNDEFINED)

    def _get_defined_parameter_attributes(self):
        """Returns all the attributes except for the optional attributes that have None default value.

        This returns first the required attributes and then the defined optional
        attribute in their respective declaration order.
        """
        required = self._get_required_parameter_attributes()
        optional = self._get_optional_parameter_attributes()
        # Filter the optional parameters that are set to their default.
        optional = OrderedDict((name, descriptor) for name, descriptor in optional.items()
                               if not(descriptor.default is None and getattr(self, name) == descriptor.default))
        required.update(optional)
        return required


#======================================================================
# PARAMETER TYPE/LIST
#======================================================================

# We can't actually make this derive from dict, because it's possible for the user to change SMIRKS
# of parameters already in the list, which would cause the ParameterType object's SMIRKS and
# the dictionary key's SMIRKS to be out of sync.
class ParameterList(list):
    """
    Parameter list that also supports accessing items by SMARTS string.

    .. warning :: This API is experimental and subject to change.

    """

    # TODO: Make this faster by caching SMARTS -> index lookup?

    # TODO: Override __del__ to make sure we don't remove root atom type

    # TODO: Allow retrieval by `id` as well

    def __init__(self, input_parameter_list=None):
        """
        Initialize a new ParameterList, optionally providing a list of ParameterType objects
        to initially populate it.

        Parameters
        ----------
        input_parameter_list: list[ParameterType], default=None
            A pre-existing list of ParameterType-based objects. If None, this ParameterList
            will be initialized empty.
        """
        super().__init__()

        input_parameter_list = input_parameter_list or []
        # TODO: Should a ParameterList only contain a single kind of ParameterType?
        for input_parameter in input_parameter_list:
            self.append(input_parameter)

    def append(self, parameter):
        """
        Add a ParameterType object to the end of the ParameterList

        Parameters
        ----------
        parameter : a ParameterType object

        """
        # TODO: Ensure that newly added parameter is the same type as existing?
        super().append(parameter)

    def extend(self, other):
        """
        Add a ParameterList object to the end of the ParameterList

        Parameters
        ----------
        other : a ParameterList

        """
        if not isinstance(other, ParameterList):
            msg = 'ParameterList.extend(other) expected instance of ParameterList, ' \
                  'but received {} (type {}) instead'.format(other, type(other))
            raise TypeError(msg)
        # TODO: Check if other ParameterList contains the same ParameterTypes?
        super().extend(other)

    def index(self, item):
        """
        Get the numerical index of a ParameterType object or SMIRKS in this ParameterList. Raises ValueError
        if the item is not found.

        Parameters
        ----------
        item : ParameterType object or str
            The parameter or SMIRKS to look up in this ParameterList

        Returns
        -------
        index : int
            The index of the found item
        """
        if isinstance(item, ParameterType):
            return super().index(item)
        else:
            for parameter in self:
                if parameter.smirks == item:
                    return self.index(parameter)
            raise IndexError('SMIRKS {item} not found in ParameterList'.format(item=item))

    def insert(self, index, parameter):
        """
        Add a ParameterType object as if this were a list

        Parameters
        ----------
        index : int
            The numerical position to insert the parameter at
        parameter : a ParameterType object
            The parameter to insert
        """
        # TODO: Ensure that newly added parameter is the same type as existing?
        super().insert(index, parameter)

    def __delitem__(self, item):
        """
        Delete item by index or SMIRKS.

        Parameters
        ----------
        item : str or int
            SMIRKS or numerical index of item in this ParameterList
        """
        if type(item) is int:
            index = item
        else:
            # Try to find by SMIRKS
            index = self.index(item)
        super().__delitem__(index)

    def __getitem__(self, item):
        """
        Retrieve item by index or SMIRKS

        Parameters
        ----------
        item : str or int
            SMIRKS or numerical index of item in this ParameterList
        """
        if type(item) is int:
            index = item
        elif type(item) is slice:
            index = item
        else:
            index = self.index(item)
        return super().__getitem__(index)


    # TODO: Override __setitem__ and __del__ to ensure we can slice by SMIRKS as well

    def __contains__(self, item):
        """Check to see if either Parameter or SMIRKS is contained in parameter list.


        Parameters
        ----------
        item : str
            SMIRKS of item in this ParameterList
        """
        if isinstance(item, str):
            # Special case for SMIRKS strings
            if item in [result.smirks for result in self]:
                return True
        # Fall back to traditional access
        return list.__contains__(self, item)

    def to_list(self, discard_cosmetic_attributes=True):
        """
        Render this ParameterList to a normal list, serializing each ParameterType object in it to dict.

        Parameters
        ----------

        discard_cosmetic_attributes : bool, optional. Default = True
            Whether to discard non-spec attributes of each ParameterType object.

        Returns
        -------
        parameter_list : List[dict]
            A serialized representation of a ParameterList, with each ParameterType it contains converted to dict.
        """
        parameter_list = list()

        for parameter in self:
            parameter_dict = parameter.to_dict(discard_cosmetic_attributes=discard_cosmetic_attributes)
            parameter_list.append(parameter_dict)

        return parameter_list


# TODO: Rename to better reflect role as parameter base class?
class ParameterType(_ParameterAttributeInitializer):
    """
    Base class for SMIRNOFF parameter types.

    This base class provides utilities to create new parameter types. See
    the below for examples of how to do this.

    .. warning :: This API is experimental and subject to change.

    Attributes
    ----------
    smirks : str
        The SMIRKS pattern that this parameter matches.
    id : str or None
        An optional identifier for the parameter.
    parent_id : str or None
        Optionally, the identifier of the parameter of which this parameter
        is a specialization.

    See Also
    --------
    ParameterAttribute
    IndexedParameterAttribute

    Examples
    --------

    This class allows to define new parameter types by just listing its
    attributes. In the example below, ``_VALENCE_TYPE`` AND ``_ELEMENT_NAME``
    are used for the validation of the SMIRKS pattern associated to the
    parameter and the automatic serialization/deserialization into a ``dict``.

    >>> class MyBondParameter(ParameterType):
    ...     _VALENCE_TYPE = 'Bond'
    ...     _ELEMENT_NAME = 'Bond'
    ...     length = ParameterAttribute(unit=unit.angstrom)
    ...     k = ParameterAttribute(unit=unit.kilocalorie_per_mole / unit.angstrom**2)
    ...

    The parameter automatically inherits the required smirks attribute
    from ``ParameterType``. Associating a ``unit`` to a ``ParameterAttribute``
    cause the attribute to accept only values in compatible units and to
    parse string expressions.

    >>> my_par = MyBondParameter(
    ...     smirks='[*:1]-[*:2]',
    ...     length='1.01 * angstrom',
    ...     k=5 * unit.kilocalorie_per_mole / unit.angstrom**2
    ... )
    >>> my_par.length
    Quantity(value=1.01, unit=angstrom)
    >>> my_par.k = 3.0 * unit.gram
    Traceback (most recent call last):
    ...
    openforcefield.utils.utils.IncompatibleUnitError: k=3.0 g should have units of kilocalorie/(angstrom**2*mole)

    Each attribute can be made optional by specifying a default value,
    and you can attach a converter function by passing a callable as an
    argument or through the decorator syntax.

    >>> class MyParameterType(ParameterType):
    ...     _VALENCE_TYPE = 'Atom'
    ...     _ELEMENT_NAME = 'Atom'
    ...
    ...     attr_optional = ParameterAttribute(default=2)
    ...     attr_all_to_float = ParameterAttribute(converter=float)
    ...     attr_int_to_float = ParameterAttribute()
    ...
    ...     @attr_int_to_float.converter
    ...     def attr_int_to_float(self, attr, value):
    ...         # This converter converts only integers to floats
    ...         # and raise an exception for the other types.
    ...         if isinstance(value, int):
    ...             return float(value)
    ...         elif not isinstance(value, float):
    ...             raise TypeError(f"Cannot convert '{value}' to float")
    ...         return value
    ...
    >>> my_par = MyParameterType(smirks='[*:1]', attr_all_to_float='3.0', attr_int_to_float=1)
    >>> my_par.attr_optional
    2
    >>> my_par.attr_all_to_float
    3.0
    >>> my_par.attr_int_to_float
    1.0

    The float() function can convert strings to integers, but our custom
    converter forbids it

    >>> my_par.attr_all_to_float = '2.0'
    >>> my_par.attr_int_to_float = '4.0'
    Traceback (most recent call last):
    ...
    TypeError: Cannot convert '4.0' to float

    Parameter attributes that can be indexed can be handled with the
    ``IndexedParameterAttribute``. These support unit validation and
    converters exactly as ``ParameterAttribute``s, but the validation/conversion
    is performed for each indexed attribute.

    >>> class MyTorsionType(ParameterType):
    ...     _VALENCE_TYPE = 'ProperTorsion'
    ...     _ELEMENT_NAME = 'Proper'
    ...     periodicity = IndexedParameterAttribute(converter=int)
    ...     k = IndexedParameterAttribute(unit=unit.kilocalorie_per_mole)
    ...
    >>> my_par = MyTorsionType(
    ...     smirks='[*:1]-[*:2]-[*:3]-[*:4]',
    ...     periodicity1=2,
    ...     k1=5 * unit.kilocalorie_per_mole,
    ...     periodicity2='3',
    ...     k2=6 * unit.kilocalorie_per_mole,
    ... )
    >>> my_par.periodicity
    [2, 3]

    """

    # ChemicalEnvironment valence type string expected by SMARTS string for this Handler
    _VALENCE_TYPE = None
    # The string mapping to this ParameterType in a SMIRNOFF data source
    _ELEMENT_NAME = None

    # Parameter attributes shared among all parameter types.
    smirks = ParameterAttribute()
    id = ParameterAttribute(default=None)
    parent_id = ParameterAttribute(default=None)

    @smirks.converter
    def smirks(self, attr, smirks):
        # Validate the SMIRKS string to ensure it matches the expected
        # parameter type, raising an exception if it is invalid or doesn't
        # tag a valid set of atoms.

        # TODO: Make better switch using toolkit registry after refactoring ChemicalEnvironment module.
        from openforcefield.utils.toolkits import OPENEYE_AVAILABLE, RDKIT_AVAILABLE
        toolkit = None
        if OPENEYE_AVAILABLE:
            toolkit = 'openeye'
        elif RDKIT_AVAILABLE:
            toolkit = 'rdkit'
        if toolkit is None:
            raise ToolkitUnavailableException(
                "Validating SMIRKS required either the OpenEye Toolkit or the RDKit."
                " Unable to find either.")

        # TODO: Add check to make sure we can't make tree non-hierarchical
        #       This would require parameter type knows which ParameterList it belongs to
        ChemicalEnvironment.validate(
            smirks, ensure_valence_type=self._VALENCE_TYPE, toolkit=toolkit)
        return smirks

    def __init__(self, smirks, allow_cosmetic_attributes=False, **kwargs):
        """
        Create a ParameterType.

        Parameters
        ----------
        smirks : str
            The SMIRKS match for the provided parameter type.
        allow_cosmetic_attributes : bool optional. Default = False
            Whether to permit non-spec kwargs ("cosmetic attributes"). If True, non-spec kwargs will be stored as
            an attribute of this parameter which can be accessed and written out. Otherwise an exception will
            be raised.

        """
        # This is just to make smirks a required positional argument.
        kwargs['smirks']  = smirks
        super().__init__(allow_cosmetic_attributes=allow_cosmetic_attributes, **kwargs)

    def __repr__(self):
        ret_str = '<{} with '.format(self.__class__.__name__)
        for attr, val in self.to_dict().items():
            ret_str += f'{attr}: {val}  '
        ret_str += '>'
        return ret_str


#======================================================================
# PARAMETER HANDLERS
#
# The following classes are Handlers that know how to create Force
# subclasses and add them to a System that is being created. Each Handler
# class must define three methods:
# 1) a constructor which takes as input hierarchical dictionaries of data
#    conformant to the SMIRNOFF spec;
# 2) a create_force() method that constructs the Force object and adds it
#    to the System; and
# 3) a labelForce() method that provides access to which terms are applied
#    to which atoms in specified mols.
#======================================================================

# TODO: Should we have a parameter handler registry?

class ParameterHandler(_ParameterAttributeInitializer):
    """Base class for parameter handlers.

    Parameter handlers are configured with some global parameters for a
    given section. They may also contain a :class:`ParameterList` populated
    with :class:`ParameterType` objects if they are responsible for assigning
    SMIRKS-based parameters.

    .. warning

       Parameter handler objects can only belong to a single :class:`ForceField` object.
       If you need to create a copy to attach to a different :class:`ForceField` object,
       use ``create_copy()``.

    .. warning :: This API is experimental and subject to change.

    """

    _TAGNAME = None  # str of section type handled by this ParameterHandler (XML element name for SMIRNOFF XML representation)
    _INFOTYPE = None  # container class with type information that will be stored in self._parameters
    _OPENMMTYPE = None  # OpenMM Force class (or None if no equivalent)
    _DEPENDENCIES = None  # list of ParameterHandler classes that must precede this, or None

    _KWARGS = [] # Kwargs to catch when create_force is called
    _SMIRNOFF_VERSION_INTRODUCED = 0.0  # the earliest version of SMIRNOFF spec that supports this ParameterHandler
    _SMIRNOFF_VERSION_DEPRECATED = None  # if deprecated, the first SMIRNOFF version number it is no longer used
    _MIN_SUPPORTED_SECTION_VERSION = 0.3
    _MAX_SUPPORTED_SECTION_VERSION = 0.3


    version = ParameterAttribute()

    @version.converter
    def version(self, attr, new_version):
        """
        Raise a parsing exception if the given section version is unsupported.

        Raises
        ------
        SMIRNOFFVersionError if an incompatible version is passed in.

        """
        import packaging.version
        from openforcefield.typing.engines.smirnoff import SMIRNOFFVersionError
        # Use PEP-440 compliant version number comparison, if requested
        if (
                packaging.version.parse(str(new_version)) >
                packaging.version.parse(str(self._MAX_SUPPORTED_SECTION_VERSION))
                ) or (
                packaging.version.parse(str(new_version)) <
                packaging.version.parse(str(self._MIN_SUPPORTED_SECTION_VERSION))
        ):
            raise SMIRNOFFVersionError(
                f'SMIRNOFF offxml file was written with version {new_version}, but this version '
                f'of ForceField only supports version {self._MIN_SUPPORTED_SECTION_VERSION} '
                f'to version {self._MAX_SUPPORTED_SECTION_VERSION}'
            )
        return new_version


    def __init__(self, allow_cosmetic_attributes=False, skip_version_check=False, **kwargs):
        """
        Initialize a ParameterHandler, optionally with a list of parameters and other kwargs.

        Parameters
        ----------
        allow_cosmetic_attributes : bool, optional. Default = False
            Whether to permit non-spec kwargs. If True, non-spec kwargs will be stored as attributes of this object
            and can be accessed and modified. Otherwise an exception will be raised if a non-spec kwarg is encountered.
        skip_version_check: bool, optional. Default = False
            If False, the SMIRNOFF section version will not be checked, and the ParameterHandler will be initialized
            with version set to _MAX_SUPPORTED_SECTION_VERSION.
        **kwargs : dict
            The dict representation of the SMIRNOFF data source

        """
        # Skip version check if requested.
        if 'version' not in kwargs:
            if skip_version_check:
                kwargs['version'] = self._MAX_SUPPORTED_SECTION_VERSION
            else:
                raise SMIRNOFFSpecError(
                    f"Missing version while trying to construct {self.__class__}. "
                    f"0.3 SMIRNOFF spec requires each parameter section to have its own version."
                )

        # List of ParameterType objects (also behaves like an OrderedDict where keys are SMARTS).
        self._parameters = ParameterList()

        # Initialize ParameterAttributes and cosmetic attributes.
        super().__init__(allow_cosmetic_attributes=allow_cosmetic_attributes, **kwargs)

    def _add_parameters(self, section_dict, allow_cosmetic_attributes=False):
        """
        Extend the ParameterList in this ParameterHandler using a SMIRNOFF data source.

        Parameters
        ----------
        section_dict : dict
            The dict representation of a SMIRNOFF data source containing parameters to att to this ParameterHandler
        allow_cosmetic_attributes : bool, optional. Default = False
            Whether to allow non-spec fields in section_dict. If True, non-spec kwargs will be stored as an
            attribute of the parameter. If False, non-spec kwargs will raise an exception.

        """
        unitless_kwargs, attached_units = extract_serialized_units_from_dict(section_dict)
        smirnoff_data = attach_units(unitless_kwargs, attached_units)

        element_name = None
        if self._INFOTYPE is not None:
            element_name = self._INFOTYPE._ELEMENT_NAME

        for key, val in smirnoff_data.items():
            # Skip sections that aren't the parameter list
            if key != element_name:
                continue
            # If there are multiple parameters, this will be a list. If there's just one, make it a list
            if not (isinstance(val, list)):
                val = [val]
            # If we're reading the parameter list, iterate through and attach units to
            # each parameter_dict, then use it to initialize a ParameterType
            for unitless_param_dict in val:
                param_dict = attach_units(unitless_param_dict, attached_units)
                new_parameter = self._INFOTYPE(**param_dict,
                                               allow_cosmetic_attributes=allow_cosmetic_attributes)
                self._parameters.append(new_parameter)

    @property
    def parameters(self):
        """The ParameterList that holds this ParameterHandler's parameter objects"""
        return self._parameters

    # TODO: Do we need to return these, or can we handle this internally
    @property
    def known_kwargs(self):
        """List of kwargs that can be parsed by the function.
        """
        # TODO: Should we use introspection to inspect the function signature instead?
        return set(self._KWARGS)

    def check_handler_compatibility(self, handler_kwargs):
        """
        Checks if a set of kwargs used to create a ParameterHandler are compatible with this ParameterHandler. This is
        called if a second handler is attempted to be initialized for the same tag.

        Parameters
        ----------
        handler_kwargs : dict
            The kwargs that would be used to construct

        Raises
        ------
        IncompatibleParameterError if handler_kwargs are incompatible with existing parameters.
        """
        pass

    # TODO: Can we ensure SMIRKS and other parameters remain valid after manipulation?
    def add_parameter(self, parameter_kwargs):
        """Add a parameter to the forcefield, ensuring all parameters are valid.

        Parameters
        ----------
        parameter_kwargs : dict
            The kwargs to pass to the ParameterHandler.INFOTYPE (a ParameterType) constructor
        """
        # TODO: Do we need to check for incompatibility with existing parameters?
        new_parameter = self._INFOTYPE(**parameter_kwargs)
        self._parameters.append(new_parameter)

    def get_parameter(self, parameter_attrs):
        """
        Return the parameters in this ParameterHandler that match the parameter_attrs argument

        Parameters
        ----------
        parameter_attrs : dict of {attr: value}
            The attrs mapped to desired values (for example {"smirks": "[*:1]~[#16:2]=,:[#6:3]~[*:4]", "id": "t105"} )

        Returns
        -------
        list of ParameterType objects
            A list of matching ParameterType objects
        """
        # TODO: This is a necessary API point for Lee-Ping's ForceBalance
        pass

    class _Match:
        """Represents a ParameterType which has been matched to
        a given chemical environment.
        """

        @property
        def parameter_type(self):
            """ParameterType: The matched parameter type."""
            return self._parameter_type

        @property
        def environment_match(self):
            """Topology._ChemicalEnvironmentMatch: The environment which matched the type."""
            return self._environment_match

        def __init__(self, parameter_type, environment_match):
            """Constructs a new ParameterHandlerMatch object.

            Parameters
            ----------
            parameter_type: ParameterType
                The matched parameter type.
            environment_match: Topology._ChemicalEnvironmentMatch
                The environment which matched the type.
            """
            self._parameter_type = parameter_type
            self._environment_match = environment_match

    def find_matches(self, entity):
        """Find the elements of the topology/molecule matched by a parameter type.

        Parameters
        ----------
        entity : openforcefield.topology.Topology
            Topology to search.

        Returns
        ---------
        matches : ValenceDict[Tuple[int], ParameterHandler._Match]
            ``matches[particle_indices]`` is the ``ParameterType`` object
            matching the tuple of particle indices in ``entity``.
        """

        # TODO: Right now, this method is only ever called with an entity that is a Topoogy.
        #  Should we reduce its scope and have a check here to make sure entity is a Topology?
        return self._find_matches(entity)

    def _find_matches(self, entity, transformed_dict_cls=ValenceDict):
        """Implement find_matches() and allow using a difference valence dictionary.
                Parameters
        ----------
        entity : openforcefield.topology.Topology
            Topology to search.
        transformed_dict_cls: class
            The type of dictionary to store the matches in. This
            will determine how groups of atom indices are stored
            and accessed (e.g for angles indices should be 0-1-2
            and not 2-1-0).

        Returns
        ---------
        matches : `transformed_dict_cls` of ParameterHandlerMatch
            ``matches[particle_indices]`` is the ``ParameterType`` object
            matching the tuple of particle indices in ``entity``.
        """
        logger.debug('Finding matches for {}'.format(self.__class__.__name__))

        matches = transformed_dict_cls()

        # TODO: There are probably performance gains to be had here
        #       by performing this loop in reverse order, and breaking early once
        #       all environments have been matched.
        for parameter_type in self._parameters:
            matches_for_this_type = {}

            for environment_match in entity.chemical_environment_matches(parameter_type.smirks):
                # Update the matches for this parameter type.
                handler_match = self._Match(parameter_type, environment_match)
                matches_for_this_type[environment_match.topology_atom_indices] = handler_match

            # Update matches of all parameter types.
            matches.update(matches_for_this_type)

            logger.debug('{:64} : {:8} matches'.format(
                parameter_type.smirks, len(matches_for_this_type)))

        logger.debug('{} matches identified'.format(len(matches)))
        return matches

    @staticmethod
    def _assert_correct_connectivity(match, expected_connectivity=None):
        """A more performant version of the `topology.assert_bonded` method
        to ensure that the results of `_find_matches` are valid.

        Raises
        ------
        ValueError
            Raise an exception when the atoms in the match don't have
            the correct connectivity.

        Parameters
        ----------
        match: ParameterHandler._Match
            The match found by `_find_matches`
        connectivity: list of tuple of int, optional
            The expected connectivity of the match (e.g. for a torsion
            expected_connectivity=[(0, 1), (1, 2), (2, 3)]). If `None`,
            a connectivity of [(0, 1), ... (n - 1, n)] is assumed.
        """

        # I'm not 100% sure this is really necessary... but this should do
        # the same checks as the more costly assert_bonded method in the
        # ParameterHandler.create_force methods.
        if expected_connectivity is None:
            expected_connectivity = [(i, i + 1) for i in range(len(match.environment_match.topology_atom_indices) - 1)]

        reference_molecule = match.environment_match.reference_molecule

        for connectivity in expected_connectivity:

            atom_i = match.environment_match.reference_atom_indices[connectivity[0]]
            atom_j = match.environment_match.reference_atom_indices[connectivity[1]]

            reference_molecule.get_bond_between(atom_i, atom_j)

    def assign_parameters(self, topology, system):
        """Assign parameters for the given Topology to the specified System object.

        Parameters
        ----------
        topology : openforcefield.topology.Topology
            The Topology for which parameters are to be assigned.
            Either a new Force will be created or parameters will be appended to an existing Force.
        system : simtk.openmm.System
            The OpenMM System object to add the Force (or append new parameters) to.
        """
        pass

    def postprocess_system(self, topology, system, **kwargs):
        """Allow the force to perform a a final post-processing pass on the System following parameter assignment, if needed.

        Parameters
        ----------
        topology : openforcefield.topology.Topology
            The Topology for which parameters are to be assigned.
            Either a new Force will be created or parameters will be appended to an existing Force.
        system : simtk.openmm.System
            The OpenMM System object to add the Force (or append new parameters) to.
        """
        pass


    def to_dict(self, discard_cosmetic_attributes=False):
        """
        Convert this ParameterHandler to an OrderedDict, compliant with the SMIRNOFF data spec.

        Parameters
        ----------
        discard_cosmetic_attributes : bool, optional. Default = False.
            Whether to discard non-spec parameter and header attributes in this ParameterHandler.

        Returns
        -------
        smirnoff_data : OrderedDict
            SMIRNOFF-spec compliant representation of this ParameterHandler and its internal ParameterList.

        """
        smirnoff_data = OrderedDict()

        # Populate parameter list
        parameter_list = self._parameters.to_list(discard_cosmetic_attributes=discard_cosmetic_attributes)

        # NOTE: This assumes that a ParameterHandler will have just one homogenous ParameterList under it
        if self._INFOTYPE is not None:
            #smirnoff_data[self._INFOTYPE._ELEMENT_NAME] = unitless_parameter_list
            smirnoff_data[self._INFOTYPE._ELEMENT_NAME] = parameter_list

        # Collect parameter and cosmetic attributes.
        header_attribute_dict = super().to_dict(discard_cosmetic_attributes=discard_cosmetic_attributes)
        smirnoff_data.update(header_attribute_dict)

        return smirnoff_data

    # -------------------------------
    # Utilities for children classes.
    # -------------------------------

    @classmethod
    def _check_all_valence_terms_assigned(cls, assigned_terms, valence_terms,
                                          exception_cls=UnassignedValenceParameterException):
        """Check that all valence terms have been assigned and print a user-friendly error message.

        Parameters
        ----------
        assigned_terms : ValenceDict
            Atom index tuples defining added valence terms.
        valence_terms : Iterable[TopologyAtom] or Iterable[Iterable[TopologyAtom]]
            Atom or atom tuples defining topological valence terms.
        exception_cls : UnassignedValenceParameterException
            A specific exception class to raise to allow catching only specific
            types of errors.

        """

        # Provided there are no duplicates in either list,
        # or something weird like a bond has been added to
        # a torsions list - this should work just fine I think.
        # If we expect either of those assumptions to be incorrect,
        # (i.e len(not_found_terms) > 0) we have bigger issues
        # in the code and should be catching those cases elsewhere!
        # The fact that we graph match all topol molecules to ref
        # molecules should avoid the len(not_found_terms) > 0 case.

        if len(assigned_terms) == len(valence_terms):
            return

        # Convert the valence term to a valence dictionary to make sure
        # the order of atom indices doesn't matter for comparison.
        valence_terms_dict = assigned_terms.__class__()
        for atoms in valence_terms:
            try:
                # valence_terms is a list of TopologyAtom tuples.
                atom_indices = (a.topology_particle_index for a in atoms)
            except TypeError:
                # valence_terms is a list of TopologyAtom.
                atom_indices = (atoms.topology_particle_index,)
            valence_terms_dict[atom_indices] = atoms

        # Check that both valence dictionaries have the same keys (i.e. terms).
        assigned_terms_set = set(assigned_terms.keys())
        valence_terms_set = set(valence_terms_dict.keys())
        unassigned_terms = valence_terms_set.difference(assigned_terms_set)
        not_found_terms = assigned_terms_set.difference(valence_terms_set)

        # Raise an error if there are unassigned terms.
        err_msg = ""

        if len(unassigned_terms) > 0:
            unassigned_str = '\n- '.join([str(x) for x in unassigned_terms])
            err_msg += ("{parameter_handler} was not able to find parameters for the following valence terms:\n"
                        "- {unassigned_str}").format(parameter_handler=cls.__name__,
                                                     unassigned_str=unassigned_str)
        if len(not_found_terms) > 0:
            if err_msg != "":
                err_msg += '\n'
            not_found_str = '\n- '.join([str(x) for x in not_found_terms])
            err_msg += ("{parameter_handler} assigned terms that were not found in the topology:\n"
                        "- {not_found_str}").format(parameter_handler=cls.__name__,
                                                    not_found_str=not_found_str)
        if err_msg != "":
            err_msg += '\n'
            raise exception_cls(err_msg)

    def _check_attributes_are_equal(self, other, identical_attrs=(),
                                    tolerance_attrs=(), tolerance=1e-6):
        """Utility function to check that the given attributes of the two handlers are equal.

        Parameters
        ----------
        identical_attrs : List[str]
            Names of the parameters that must be checked with the equality operator.
        tolerance_attrs : List[str]
            Names of the parameters that must be equal up to a tolerance.
        tolerance : float
            The absolute tolerance used to compare the parameters.
        """
        def get_unitless_values(attr):
            this_val = getattr(self, attr)
            other_val = getattr(other, attr)
            # Strip quantities of their units before comparison.
            try:
                u = this_val.unit
            except AttributeError:
                return this_val, other_val
            return this_val / u, other_val / u

        for attr in identical_attrs:
            this_val, other_val = get_unitless_values(attr)
            if this_val != other_val:
                raise IncompatibleParameterError(
                    "{} values are not identical. "
                    "(handler value: {}, incompatible value: {}".format(
                        attr, this_val, other_val))

        for attr in tolerance_attrs:
            this_val, other_val = get_unitless_values(attr)
            if abs(this_val - other_val) > tolerance:
                raise IncompatibleParameterError(
                    "Difference between '{}' values is beyond allowed tolerance {}. "
                    "(handler value: {}, incompatible value: {}".format(
                        attr, tolerance, this_val, other_val))


#=============================================================================================


class ConstraintHandler(ParameterHandler):
    """Handle SMIRNOFF ``<Constraints>`` tags

    ``ConstraintHandler`` must be applied before ``BondHandler`` and ``AngleHandler``,
    since those classes add constraints for which equilibrium geometries are needed from those tags.

    .. warning :: This API is experimental and subject to change.
    """

    class ConstraintType(ParameterType):
        """A SMIRNOFF constraint type

        .. warning :: This API is experimental and subject to change.
        """
        _VALENCE_TYPE = 'Bond'
        _ELEMENT_NAME = 'Constraint'

        distance = ParameterAttribute(default=None, unit=unit.angstrom)


    _TAGNAME = 'Constraints'
    _INFOTYPE = ConstraintType
    _OPENMMTYPE = None  # don't create a corresponding OpenMM Force class

    def create_force(self, system, topology, **kwargs):
        constraint_matches = self.find_matches(topology)
        for (atoms, constraint_match) in constraint_matches.items():
            # Update constrained atom pairs in topology
            #topology.add_constraint(*atoms, constraint.distance)
            # If a distance is specified (constraint.distance != True), add the constraint here.
            # Otherwise, the equilibrium bond length will be used to constrain the atoms in HarmonicBondHandler
            constraint = constraint_match.parameter_type

            if constraint.distance is None:
                topology.add_constraint(*atoms, True)
            else:
                system.addConstraint(*atoms, constraint.distance)
                topology.add_constraint(*atoms, constraint.distance)

#=============================================================================================


class BondHandler(ParameterHandler):
    """Handle SMIRNOFF ``<Bonds>`` tags

    .. warning :: This API is experimental and subject to change.
    """

    class BondType(ParameterType):
        """A SMIRNOFF bond type

        .. warning :: This API is experimental and subject to change.
        """
        # ChemicalEnvironment valence type string expected by SMARTS string for this Handler
        _VALENCE_TYPE = 'Bond'
        _ELEMENT_NAME = 'Bond'

        # These attributes may be indexed (by integer bond order) if fractional bond orders are used.
        length = ParameterAttribute(unit=unit.angstrom)
        k = ParameterAttribute(unit=unit.kilocalorie_per_mole / unit.angstrom**2)

    _TAGNAME = 'Bonds'  # SMIRNOFF tag name to process
    _INFOTYPE = BondType  # class to hold force type info
    _OPENMMTYPE = openmm.HarmonicBondForce  # OpenMM force class to create
    _DEPENDENCIES = [ConstraintHandler]  # ConstraintHandler must be executed first

    potential = ParameterAttribute(default='harmonic')
    fractional_bondorder_method = ParameterAttribute(default=None)
    fractional_bondorder_interpolation = ParameterAttribute(default='linear')

    def check_handler_compatibility(self,
                                    other_handler):
        """
        Checks whether this ParameterHandler encodes compatible physics as another ParameterHandler. This is
        called if a second handler is attempted to be initialized for the same tag.

        Parameters
        ----------
        other_handler : a ParameterHandler object
            The handler to compare to.

        Raises
        ------
        IncompatibleParameterError if handler_kwargs are incompatible with existing parameters.
        """
        string_attrs_to_compare = ['potential', 'fractional_bondorder_method', 'fractional_bondorder_interpolation']
<<<<<<< HEAD

        for string_attr in string_attrs_to_compare:
            this_val = getattr(self, '_' + string_attr)
            other_val = getattr(other_handler, '_' + string_attr)
            if this_val != other_val:
                raise IncompatibleParameterError(
                    "{} values are not identical. "
                    "(handler value: '{}', incompatible value: '{}'".format(
                        string_attr, this_val, other_val))
=======
        self._check_attributes_are_equal(other_handler, identical_attrs=string_attrs_to_compare)
>>>>>>> ad778eb9

    def create_force(self, system, topology, **kwargs):
        # Create or retrieve existing OpenMM Force object
        # TODO: The commented line below should replace the system.getForce search
        #force = super(BondHandler, self).create_force(system, topology, **kwargs)
        existing = [system.getForce(i) for i in range(system.getNumForces())]
        existing = [f for f in existing if type(f) == self._OPENMMTYPE]
        if len(existing) == 0:
            force = self._OPENMMTYPE()
            system.addForce(force)
        else:
            force = existing[0]

        # Add all bonds to the system.
        bond_matches = self.find_matches(topology)

        skipped_constrained_bonds = 0  # keep track of how many bonds were constrained (and hence skipped)
        for (topology_atom_indices, bond_match) in bond_matches.items():
            # Get corresponding particle indices in Topology
            #particle_indices = tuple([ atom.particle_index for atom in atoms ])

            # Ensure atoms are actually bonded correct pattern in Topology
            self._assert_correct_connectivity(bond_match)
            # topology.assert_bonded(atoms[0], atoms[1])
            bond_params = bond_match.parameter_type
            match = bond_match.environment_match

            # Compute equilibrium bond length and spring constant.
            bond = match.reference_molecule.get_bond_between(*match.reference_atom_indices)

            if bond.fractional_bond_order is None:
                [k, length] = [bond_params.k, bond_params.length]
            else:
                # Interpolate using fractional bond orders
                # TODO: Do we really want to allow per-bond specification of interpolation schemes?
                order = bond.fractional_bond_order
                if self.fractional_bondorder_interpolation == 'interpolate-linear':
                    k = bond_params.k[0] + (bond_params.k[1] - bond_params.k[0]) * (order - 1.)
                    length = bond_params.length[0] + (
                        bond_params.length[1] - bond_params.length[0]) * (order - 1.)
                else:
                    raise Exception(
                        "Partial bondorder treatment {} is not implemented.".
                        format(self.fractional_bondorder_method))

            is_constrained = topology.is_constrained(*topology_atom_indices)

            # Handle constraints.
            if is_constrained:
                # Atom pair is constrained; we don't need to add a bond term.
                skipped_constrained_bonds += 1
                # Check if we need to add the constraint here to the equilibrium bond length.
                if is_constrained is True:
                    # Mark that we have now assigned a specific constraint distance to this constraint.
                    topology.add_constraint(*topology_atom_indices, length)
                    # Add the constraint to the System.
                    system.addConstraint(*topology_atom_indices, length)
                    #system.addConstraint(*particle_indices, length)
                continue

            # Add harmonic bond to HarmonicBondForce
            force.addBond(*topology_atom_indices, length, k)

        logger.info('{} bonds added ({} skipped due to constraints)'.format(
            len(bond_matches) - skipped_constrained_bonds, skipped_constrained_bonds))

        # Check that no topological bonds are missing force parameters.
        valence_terms = [list(b.atoms) for b in topology.topology_bonds]
        self._check_all_valence_terms_assigned(assigned_terms=bond_matches, valence_terms=valence_terms,
                                               exception_cls=UnassignedBondParameterException)


#=============================================================================================


class AngleHandler(ParameterHandler):
    """Handle SMIRNOFF ``<AngleForce>`` tags

    .. warning :: This API is experimental and subject to change.
    """

    class AngleType(ParameterType):
        """A SMIRNOFF angle type.

        .. warning :: This API is experimental and subject to change.
        """
        _VALENCE_TYPE = 'Angle'  # ChemicalEnvironment valence type string expected by SMARTS string for this Handler
        _ELEMENT_NAME = 'Angle'

        angle = ParameterAttribute(unit=unit.degree)
        k = ParameterAttribute(unit=unit.kilocalorie_per_mole / unit.degree**2)

    _TAGNAME = 'Angles'  # SMIRNOFF tag name to process
    _INFOTYPE = AngleType  # class to hold force type info
    _OPENMMTYPE = openmm.HarmonicAngleForce  # OpenMM force class to create
    _DEPENDENCIES = [ConstraintHandler]  # ConstraintHandler must be executed first

    potential = ParameterAttribute(default='harmonic')

    def check_handler_compatibility(self,
                                    other_handler):
        """
        Checks whether this ParameterHandler encodes compatible physics as another ParameterHandler. This is
        called if a second handler is attempted to be initialized for the same tag.

        Parameters
        ----------
        other_handler : a ParameterHandler object
            The handler to compare to.

        Raises
        ------
        IncompatibleParameterError if handler_kwargs are incompatible with existing parameters.
        """
        string_attrs_to_compare = ['potential']
        self._check_attributes_are_equal(other_handler, identical_attrs=string_attrs_to_compare)

    def create_force(self, system, topology, **kwargs):
        #force = super(AngleHandler, self).create_force(system, topology, **kwargs)
        existing = [system.getForce(i) for i in range(system.getNumForces())]
        existing = [f for f in existing if type(f) == self._OPENMMTYPE]
        if len(existing) == 0:
            force = self._OPENMMTYPE()
            system.addForce(force)
        else:
            force = existing[0]

        # Add all angles to the system.
        angle_matches = self.find_matches(topology)
        skipped_constrained_angles = 0  # keep track of how many angles were constrained (and hence skipped)
        for (atoms, angle_match) in angle_matches.items():
            # Ensure atoms are actually bonded correct pattern in Topology
            # for (i, j) in [(0, 1), (1, 2)]:
            #     topology.assert_bonded(atoms[i], atoms[j])
            self._assert_correct_connectivity(angle_match)

            if topology.is_constrained(
                    atoms[0], atoms[1]) and topology.is_constrained(
                        atoms[1], atoms[2]) and topology.is_constrained(
                            atoms[0], atoms[2]):
                # Angle is constrained; we don't need to add an angle term.
                skipped_constrained_angles += 1
                continue

            angle = angle_match.parameter_type
            force.addAngle(*atoms, angle.angle, angle.k)

        logger.info('{} angles added ({} skipped due to constraints)'.format(
            len(angle_matches) - skipped_constrained_angles,
            skipped_constrained_angles))

        # Check that no topological angles are missing force parameters
        self._check_all_valence_terms_assigned(assigned_terms=angle_matches,
                                               valence_terms=list(topology.angles),
                                               exception_cls=UnassignedAngleParameterException)


#=============================================================================================

# TODO: This is technically a validator, not a converter, but ParameterAttribute doesn't support them yet (it'll be easy if we switch to use the attrs library).
def _allow_only(allowed_values):
    """A converter that checks the new value is only in a set.
    """
    allowed_values = frozenset(allowed_values)
    def _value_checker(instance, attr, new_value):
        if new_value not in allowed_values:

            err_msg = (f'Attempted to set {instance.__class__.__name__}.{attr.name} '
                       f'to {new_value}. Currently, only the following values '
                       f'are supported: {sorted(allowed_values)}.')
            raise SMIRNOFFSpecError(err_msg)
        return new_value
    return _value_checker


# TODO: There's a lot of duplicated code in ProperTorsionHandler and ImproperTorsionHandler
class ProperTorsionHandler(ParameterHandler):
    """Handle SMIRNOFF ``<ProperTorsionForce>`` tags

    .. warning :: This API is experimental and subject to change.
    """

    class ProperTorsionType(ParameterType):
        """A SMIRNOFF torsion type for proper torsions.

        .. warning :: This API is experimental and subject to change.
        """

        _VALENCE_TYPE = 'ProperTorsion'
        _ELEMENT_NAME = 'Proper'

        periodicity = IndexedParameterAttribute(converter=int)
        phase = IndexedParameterAttribute(unit=unit.degree)
        k = IndexedParameterAttribute(unit=unit.kilocalorie_per_mole)
        idivf = IndexedParameterAttribute(default=None, converter=float)

    _TAGNAME = 'ProperTorsions'  # SMIRNOFF tag name to process
    _INFOTYPE = ProperTorsionType  # info type to store
    _OPENMMTYPE = openmm.PeriodicTorsionForce  # OpenMM force class to create

    potential = ParameterAttribute(
        default='k*(1+cos(periodicity*theta-phase))',
        converter=_allow_only(['k*(1+cos(periodicity*theta-phase))'])
    )
    default_idivf = ParameterAttribute(default='auto')

    def check_handler_compatibility(self,
                                    other_handler):
        """
        Checks whether this ParameterHandler encodes compatible physics as another ParameterHandler. This is
        called if a second handler is attempted to be initialized for the same tag.

        Parameters
        ----------
        other_handler : a ParameterHandler object
            The handler to compare to.

        Raises
        ------
        IncompatibleParameterError if handler_kwargs are incompatible with existing parameters.
        """
        float_attrs_to_compare = []
        string_attrs_to_compare = ['potential']

        if self.default_idivf == 'auto':
            string_attrs_to_compare.append('default_idivf')
        else:
            float_attrs_to_compare.append('default_idivf')

        self._check_attributes_are_equal(other_handler, identical_attrs=string_attrs_to_compare,
                                         tolerance_attrs=float_attrs_to_compare)

    def create_force(self, system, topology, **kwargs):
        #force = super(ProperTorsionHandler, self).create_force(system, topology, **kwargs)
        existing = [system.getForce(i) for i in range(system.getNumForces())]
        existing = [f for f in existing if type(f) == self._OPENMMTYPE]
        if len(existing) == 0:
            force = self._OPENMMTYPE()
            system.addForce(force)
        else:
            force = existing[0]
        # Add all proper torsions to the system.
        torsion_matches = self.find_matches(topology)

        for (atom_indices, torsion_match) in torsion_matches.items():
            # Ensure atoms are actually bonded correct pattern in Topology
            self._assert_correct_connectivity(torsion_match)

            torsion = torsion_match.parameter_type

            for (periodicity, phase, k, idivf) in zip(torsion.periodicity,
                                               torsion.phase, torsion.k, torsion.idivf):
                if idivf == 'auto':
                    # TODO: Implement correct "auto" behavior
                    raise NotImplementedError("The OpenForceField toolkit hasn't implemented "
                                              "support for the torsion `idivf` value of 'auto'")

                force.addTorsion(atom_indices[0], atom_indices[1],
                                 atom_indices[2], atom_indices[3], periodicity,
                                 phase, k/idivf)

        logger.info('{} torsions added'.format(len(torsion_matches)))

        # Check that no topological torsions are missing force parameters

        # I can see the apeal of these kind of methods as an 'absolute' check
        # that things have gone well, but I think just making sure that the
        # reference molecule has been fully parametrised should have the same
        # effect! It would be good to eventually refactor things so that everything
        # is focused on the single unique molecules, and then simply just cloned
        # onto the system. It seems like John's proposed System object would do
        # exactly this.
        self._check_all_valence_terms_assigned(assigned_terms=torsion_matches,
                                               valence_terms=list(topology.propers),
                                               exception_cls=UnassignedProperTorsionParameterException)


# TODO: There's a lot of duplicated code in ProperTorsionHandler and ImproperTorsionHandler
class ImproperTorsionHandler(ParameterHandler):
    """Handle SMIRNOFF ``<ImproperTorsionForce>`` tags

    .. warning :: This API is experimental and subject to change.
    """

    class ImproperTorsionType(ParameterType):
        """A SMIRNOFF torsion type for improper torsions.

        .. warning :: This API is experimental and subject to change.
        """
        _VALENCE_TYPE = 'ImproperTorsion'
        _ELEMENT_NAME = 'Improper'

        periodicity = IndexedParameterAttribute(converter=int)
        phase = IndexedParameterAttribute(unit=unit.degree)
        k = IndexedParameterAttribute(unit=unit.kilocalorie_per_mole)
        idivf = IndexedParameterAttribute(default=None, converter=float)


    _TAGNAME = 'ImproperTorsions'  # SMIRNOFF tag name to process
    _INFOTYPE = ImproperTorsionType  # info type to store
    _OPENMMTYPE = openmm.PeriodicTorsionForce  # OpenMM force class to create

    potential = ParameterAttribute(
        default='k*(1+cos(periodicity*theta-phase))',
        converter=_allow_only(['k*(1+cos(periodicity*theta-phase))'])
    )
    default_idivf = ParameterAttribute(default='auto')

    def check_handler_compatibility(self,
                                    other_handler):
        """
        Checks whether this ParameterHandler encodes compatible physics as another ParameterHandler. This is
        called if a second handler is attempted to be initialized for the same tag.

        Parameters
        ----------
        other_handler : a ParameterHandler object
            The handler to compare to.

        Raises
        ------
        IncompatibleParameterError if handler_kwargs are incompatible with existing parameters.
        """
        float_attrs_to_compare = []
        string_attrs_to_compare = ['potential']

        if self.default_idivf == 'auto':
            string_attrs_to_compare.append('default_idivf')
        else:
            float_attrs_to_compare.append('default_idivf')

        self._check_attributes_are_equal(other_handler, identical_attrs=string_attrs_to_compare,
                                         tolerance_attrs=float_attrs_to_compare)

    def find_matches(self, entity):
        """Find the improper torsions in the topology/molecule matched by a parameter type.

        Parameters
        ----------
        entity : openforcefield.topology.Topology
            Topology to search.

        Returns
        ---------
        matches : ImproperDict[Tuple[int], ParameterHandler._Match]
            ``matches[atom_indices]`` is the ``ParameterType`` object
            matching the 4-tuple of atom indices in ``entity``.

        """
        return self._find_matches(entity, transformed_dict_cls=ImproperDict)

    def create_force(self, system, topology, **kwargs):
        #force = super(ImproperTorsionHandler, self).create_force(system, topology, **kwargs)
        #force = super().create_force(system, topology, **kwargs)
        existing = [system.getForce(i) for i in range(system.getNumForces())]
        existing = [
            f for f in existing if type(f) == openmm.PeriodicTorsionForce
        ]
        if len(existing) == 0:
            force = openmm.PeriodicTorsionForce()
            system.addForce(force)
        else:
            force = existing[0]

        # Add all improper torsions to the system
        improper_matches = self.find_matches(topology)
        for (atom_indices, improper_match) in improper_matches.items():
            # Ensure atoms are actually bonded correct pattern in Topology
            # For impropers, central atom is atom 1
            # for (i, j) in [(0, 1), (1, 2), (1, 3)]:
            #     topology.assert_bonded(atom_indices[i], atom_indices[j])
            self._assert_correct_connectivity(improper_match, [(0, 1), (1, 2), (1, 3)])

            improper = improper_match.parameter_type

            # TODO: This is a lazy hack. idivf should be set according to the ParameterHandler's default_idivf attrib
            if improper.idivf is None:
                improper.idivf = [3 for item in improper.k]
            # Impropers are applied in three paths around the trefoil having the same handedness
            for (improper_periodicity, improper_phase, improper_k, improper_idivf) in zip(improper.periodicity,
                                               improper.phase, improper.k, improper.idivf):
                # TODO: Implement correct "auto" behavior
                if improper_idivf == 'auto':
                    improper_idivf = 3
                    logger.warning("The OpenForceField toolkit hasn't implemented "
                                   "support for the torsion `idivf` value of 'auto'."
                                   "Currently assuming a value of '3' for impropers.")
                # Permute non-central atoms
                others = [atom_indices[0], atom_indices[2], atom_indices[3]]
                # ((0, 1, 2), (1, 2, 0), and (2, 0, 1)) are the three paths around the trefoil
                for p in [(others[i], others[j], others[k]) for (i, j, k) in [(0, 1, 2), (1, 2, 0), (2, 0, 1)]]:
                    # The torsion force gets added three times, since the k is divided by three
                    force.addTorsion(atom_indices[1], p[0], p[1], p[2],
                                     improper_periodicity, improper_phase, improper_k/improper_idivf)
        logger.info(
            '{} impropers added, each applied in a six-fold trefoil'.format(
                len(improper_matches)))


class vdWHandler(ParameterHandler):
    """Handle SMIRNOFF ``<vdW>`` tags

    .. warning :: This API is experimental and subject to change.
    """

    class vdWType(ParameterType):
        """A SMIRNOFF vdWForce type.

        .. warning :: This API is experimental and subject to change.
        """
        _VALENCE_TYPE = 'Atom'  # ChemicalEnvironment valence type expected for SMARTS
        _ELEMENT_NAME = 'Atom'

        epsilon = ParameterAttribute(unit=unit.kilocalorie_per_mole)
        sigma = ParameterAttribute(default=None, unit=unit.angstrom)
        rmin_half = ParameterAttribute(default=None, unit=unit.angstrom)

        def __init__(self, **kwargs):
            sigma = kwargs.get('sigma', None)
            rmin_half = kwargs.get('rmin_half', None)
            if (sigma is None) and (rmin_half is None):
                raise SMIRNOFFSpecError("Either sigma or rmin_half must be specified.")
            if (sigma is not None) and (rmin_half is not None):
                raise SMIRNOFFSpecError(
                    "BOTH sigma and rmin_half cannot be specified simultaneously."
                )

            super().__init__(**kwargs)

    _TAGNAME = 'vdW'  # SMIRNOFF tag name to process
    _INFOTYPE = vdWType  # info type to store
    _OPENMMTYPE = openmm.NonbondedForce  # OpenMM force class to create
    # _KWARGS = ['ewaldErrorTolerance',
    #            'useDispersionCorrection',
    #            'usePbc'] # Kwargs to catch when create_force is called
<<<<<<< HEAD
    _REQUIRE_UNITS = {'switch_width': unit.angstrom,
                      'cutoff': unit.angstrom}
    _DEFAULT_SPEC_ATTRIBS = {
        'potential': 'Lennard-Jones-12-6',
        'combining_rules': 'Lorentz-Berthelot',
        'scale12': 0.0,
        'scale13': 0.0,
        'scale14': 0.5,
        'scale15': 1.0,
        #'pme_tolerance': 1.e-5,
        'switch_width': 1.0 * unit.angstroms,
        'cutoff': 9.0 * unit.angstroms,
        'method': 'cutoff',
    }

    _ATTRIBS_TO_TYPE = {'scale12': float,
                        'scale13': float,
                        'scale14': float,
                        'scale15': float
                        }

    # TODO: Is this necessary? It's used in check_compatibility but could be hard-coded.
    _SCALETOL = 1e-5


    def __init__(self, **kwargs):

        super().__init__(**kwargs)
        self._validate_parameters()

    # TODO: These properties are a fast hack and should be replaced by something better
    @property
    def potential(self):
        """The potential used to model van der Waals interactions"""
        return self._potential

    @potential.setter
    def potential(self, other):
        """The potential used to model van der Waals interactions"""
        valid_potentials = ['Lennard-Jones-12-6']
        if other not in valid_potentials:
            raise IncompatibleParameterError(f"Attempted to set vdW potential to {other}. Expected "
                                             f"one of {valid_potentials}")
        self._potential = other

    @property
    def combining_rules(self):
        """The combining_rules used to model van der Waals interactions"""
        return self._combining_rules

    @combining_rules.setter
    def combining_rules(self, other):
        """The combining_rules used to model van der Waals interactions"""
        valid_combining_rules = ['Lorentz-Berthelot']
        if other not in valid_combining_rules:
            raise IncompatibleParameterError(f"Attempted to set vdW combining_rules to {other}. Expected "
                                             f"one of {valid_combining_rules}")
        self._method = other

    @property
    def method(self):
        """The method used to handle long-range van der Waals interactions"""
        return self._method

    @method.setter
    def method(self, other):
        """The method used to handle long-range van der Waals interactions"""
        valid_methods = ['cutoff', 'PME']
        if other not in valid_methods:
            raise IncompatibleParameterError(f"Attempted to set vdW method to {other}. Expected "
                                             f"one of {valid_methods}")
        self._method = other

    @property
    def cutoff(self):
        """The cutoff used for long-range van der Waals interactions"""
        return self._cutoff

    @cutoff.setter
    def cutoff(self, other):
        """The cutoff used for long-range van der Waals interactions"""
        unit_to_check = self._REQUIRE_UNITS['cutoff']
        if not unit_to_check.is_compatible(other.unit):
            raise IncompatibleParameterError(
                f"Attempted to set vdW cutoff to {other}, which is not compatible with "
                f"expected unit {unit_to_check}")
        self._cutoff = other

    @property
    def switch_width(self):
        """The switching width used for long-range van der Waals interactions"""
        return self._switch_width

    @switch_width.setter
    def switch_width(self, other):
        """The switching width used for long-range van der Waals interactions"""
        unit_to_check = self._REQUIRE_UNITS['switch_width']
        if not unit_to_check.is_compatible(other.unit):
            raise IncompatibleParameterError(
                f"Attempted to set vdW switch_width to {other}, which is not compatible with "
                f"expected unit {unit_to_check}")
        self._switch_width = other
=======
>>>>>>> ad778eb9

    potential = ParameterAttribute(
        default='Lennard-Jones-12-6',
        converter=_allow_only(['Lennard-Jones-12-6'])
    )
    combining_rules = ParameterAttribute(
        default='Lorentz-Berthelot',
        converter=_allow_only(['Lorentz-Berthelot'])
    )

    scale12 = ParameterAttribute(default=0.0, converter=float)
    scale13 = ParameterAttribute(default=0.0, converter=float)
    scale14 = ParameterAttribute(default=0.5, converter=float)
    scale15 = ParameterAttribute(default=1.0, converter=float)

    cutoff = ParameterAttribute(default=9.0 * unit.angstroms, unit=unit.angstrom)
    switch_width = ParameterAttribute(default=1.0 * unit.angstroms, unit=unit.angstrom)
    method = ParameterAttribute(
        default='cutoff',
        converter=_allow_only(['cutoff', 'PME'])
    )

    # TODO: Use _allow_only when ParameterAttribute will support multiple converters (it'll be easy when we switch to use the attrs library)
    @scale12.converter
    def scale12(self, attrs, new_scale12):
        if new_scale12 != 0.0:
            raise SMIRNOFFSpecError("Current OFF toolkit is unable to handle scale12 values other than 0.0. "
                                    "Specified 1-2 scaling was {}".format(self._scale12))
        return new_scale12

    @scale13.converter
    def scale13(self, attrs, new_scale13):
        if new_scale13 != 0.0:
            raise SMIRNOFFSpecError("Current OFF toolkit is unable to handle scale13 values other than 0.0. "
                                    "Specified 1-3 scaling was {}".format(self._scale13))
        return new_scale13

    @scale15.converter
    def scale15(self, attrs, new_scale15):
        if new_scale15 != 1.0:
            raise SMIRNOFFSpecError("Current OFF toolkit is unable to handle scale15 values other than 1.0. "
                                    "Specified 1-5 scaling was {}".format(self._scale15))
        return new_scale15

    # Tolerance when comparing float attributes for handler compatibility.
    _SCALETOL = 1e-5

    def check_handler_compatibility(self,
                                    other_handler):
        """
        Checks whether this ParameterHandler encodes compatible physics as another ParameterHandler. This is
        called if a second handler is attempted to be initialized for the same tag.

        Parameters
        ----------
        other_handler : a ParameterHandler object
            The handler to compare to.

        Raises
        ------
        IncompatibleParameterError if handler_kwargs are incompatible with existing parameters.
        """
        float_attrs_to_compare = ['scale12', 'scale13', 'scale14', 'scale15']
        string_attrs_to_compare = ['potential', 'combining_rules', 'method']
        unit_attrs_to_compare = ['cutoff']

        self._check_attributes_are_equal(other_handler, identical_attrs=string_attrs_to_compare,
                                         tolerance_attrs=float_attrs_to_compare+unit_attrs_to_compare,
                                         tolerance=self._SCALETOL)

    def create_force(self, system, topology, **kwargs):

        force = openmm.NonbondedForce()


        # If we're using PME, then the only possible openMM Nonbonded type is LJPME
        if self._method == 'PME':
            # If we're given a nonperiodic box, we always set NoCutoff. Later we'll add support for CutoffNonPeriodic
            if (topology.box_vectors is None):
                force.setNonbondedMethod(openmm.NonbondedForce.NoCutoff)
                # if (topology.box_vectors is None):
                #     raise SMIRNOFFSpecError("If vdW method is  PME, a periodic Topology "
                #                             "must be provided")
            else:
                force.setNonbondedMethod(openmm.NonbondedForce.LJPME)
                force.setCutoffDistance(9. * unit.angstrom)
                force.setEwaldErrorTolerance(1.e-4)

        # If method is cutoff, then we currently support openMM's PME for periodic system and NoCutoff for nonperiodic
        elif self._method == 'cutoff':
            # If we're given a nonperiodic box, we always set NoCutoff. Later we'll add support for CutoffNonPeriodic
            if (topology.box_vectors is None):
                force.setNonbondedMethod(openmm.NonbondedForce.NoCutoff)
            else:
                force.setNonbondedMethod(openmm.NonbondedForce.PME)
                force.setUseDispersionCorrection(True)
                force.setCutoffDistance(self._cutoff)

        system.addForce(force)

        # Iterate over all defined Lennard-Jones types, allowing later matches to override earlier ones.
        atom_matches = self.find_matches(topology)

        # Create all particles.
        for _ in topology.topology_particles:
            force.addParticle(0.0, 1.0, 0.0)

        # Set the particle Lennard-Jones terms.
        for atom_key, atom_match in atom_matches.items():
            atom_idx = atom_key[0]
            ljtype = atom_match.parameter_type
            if ljtype.sigma is None:
                sigma = 2. * ljtype.rmin_half / (2.**(1. / 6.))
            else:
                sigma = ljtype.sigma
            force.setParticleParameters(atom_idx, 0.0, sigma,
                                        ljtype.epsilon)

        # Check that no atoms (n.b. not particles) are missing force parameters.
        self._check_all_valence_terms_assigned(assigned_terms=atom_matches,
                                               valence_terms=list(topology.topology_atoms))

    # TODO: Can we express separate constraints for postprocessing and normal processing?
    def postprocess_system(self, system, topology, **kwargs):
        # Create exceptions based on bonds.
        # TODO: This postprocessing must occur after the ChargeIncrementModelHandler
        # QUESTION: Will we want to do this for *all* cases, or would we ever want flexibility here?
        bond_particle_indices = []

        for topology_molecule in topology.topology_molecules:

            top_mol_particle_start_index = topology_molecule.atom_start_topology_index

            for topology_bond in topology_molecule.bonds:

                top_index_1 = topology_molecule._ref_to_top_index[topology_bond.bond.atom1_index]
                top_index_2 = topology_molecule._ref_to_top_index[topology_bond.bond.atom2_index]

                top_index_1 += top_mol_particle_start_index
                top_index_2 += top_mol_particle_start_index

                bond_particle_indices.append((top_index_1, top_index_2))

        for force in system.getForces():
            # TODO: Should we just store which `Force` object we are adding to and use that instead,
            # to prevent interference with other kinds of forces in the future?
            # TODO: Can we generalize this to allow for `CustomNonbondedForce` implementations too?
            if isinstance(force, openmm.NonbondedForce):
                #nonbonded.createExceptionsFromBonds(bond_particle_indices, self.coulomb14scale, self.lj14scale)

                # TODO: Don't mess with electrostatic scaling here. Have a separate electrostatics handler.
                force.createExceptionsFromBonds(bond_particle_indices, 0.83333,
                                                self._scale14)
                #force.createExceptionsFromBonds(bond_particle_indices, self.coulomb14scale, self._scale14)


class ElectrostaticsHandler(ParameterHandler):
    """Handles SMIRNOFF ``<Electrostatics>`` tags.

    .. warning :: This API is experimental and subject to change.
    """
    _TAGNAME = 'Electrostatics'
    _OPENMMTYPE = openmm.NonbondedForce
    _DEPENDENCIES = [vdWHandler]

<<<<<<< HEAD
    @property
    def cutoff(self):
        """The cutoff used for long-range van der Waals interactions"""
        return self._cutoff

    @cutoff.setter
    def cutoff(self, other):
        """The cutoff used for long-range van der Waals interactions"""
        unit_to_check = self._REQUIRE_UNITS['cutoff']
        if not unit_to_check.is_compatible(other.unit):
            raise IncompatibleParameterError(
                f"Attempted to set vdW cutoff to {other}, which is not compatible with "
                f"expected unit {unit_to_check}")
        self._cutoff = other

    @property
    def switch_width(self):
        """The switching width used for long-range electrostatics interactions"""
        return self._switch_width

    @switch_width.setter
    def switch_width(self, other):
        """The switching width used for long-range van der Waals interactions"""
        unit_to_check = self._REQUIRE_UNITS['switch_width']
        if not unit_to_check.is_compatible(other.unit):
            raise IncompatibleParameterError(
                f"Attempted to set vdW switch_width to {other}, which is not compatible with "
                f"expected unit {unit_to_check}")
        self._switch_width = other
=======

    scale12 = ParameterAttribute(default=0.0, converter=float)
    scale13 = ParameterAttribute(default=0.0, converter=float)
    scale14 = ParameterAttribute(default=0.833333, converter=float)
    scale15 = ParameterAttribute(default=1.0, converter=float)
    cutoff = ParameterAttribute(default=9.0 * unit.angstrom, unit=unit.angstrom)
    switch_width = ParameterAttribute(default=0.0 * unit.angstrom, unit=unit.angstrom)
    method = ParameterAttribute(
        default='PME',
        converter=_allow_only(['Coulomb', 'PME'])
    )

    # TODO: Use _allow_only when ParameterAttribute will support multiple converters (it'll be easy when we switch to use the attrs library)
    @scale12.converter
    def scale12(self, attrs, new_scale12):
        if new_scale12 != 0.0:
            raise SMIRNOFFSpecError("Current OFF toolkit is unable to handle scale12 values other than 0.0. "
                                    "Specified 1-2 scaling was {}".format(self._scale12))
        return new_scale12
>>>>>>> ad778eb9

    @scale13.converter
    def scale13(self, attrs, new_scale13):
        if new_scale13 != 0.0:
            raise SMIRNOFFSpecError("Current OFF toolkit is unable to handle scale13 values other than 0.0. "
                                    "Specified 1-3 scaling was {}".format(self._scale13))
        return new_scale13

    @scale15.converter
    def scale15(self, attrs, new_scale15):
        if new_scale15 != 1.0:
            raise SMIRNOFFSpecError("Current OFF toolkit is unable to handle scale15 values other than 1.0. "
                                    "Specified 1-5 scaling was {}".format(self._scale15))
        return new_scale15

    @switch_width.converter
    def switch_width(self, attr, new_switch_width):
        if self._switch_width != 0.0 * unit.angstrom:
            raise IncompatibleParameterError(
                "The current implementation of the Open Force Field toolkit can not "
                "support an electrostatic switching width. Currently only `0.0 angstroms` "
                f"is supported (SMIRNOFF data specified {new_switch_width})"
            )

    # Tolerance when comparing float attributes for handler compatibility.
    _SCALETOL = 1e-5

    def check_handler_compatibility(self,
                                    other_handler):
        """
        Checks whether this ParameterHandler encodes compatible physics as another ParameterHandler. This is
        called if a second handler is attempted to be initialized for the same tag.

        Parameters
        ----------
        other_handler : a ParameterHandler object
            The handler to compare to.

        Raises
        ------
        IncompatibleParameterError if handler_kwargs are incompatible with existing parameters.
        """
        float_attrs_to_compare = ['scale12', 'scale13', 'scale14', 'scale15']
        string_attrs_to_compare = ['method']
        unit_attrs_to_compare = ['cutoff', 'switch_width']

        self._check_attributes_are_equal(other_handler, identical_attrs=string_attrs_to_compare,
                                         tolerance_attrs=float_attrs_to_compare+unit_attrs_to_compare,
                                         tolerance=self._SCALETOL)

    def create_force(self, system, topology, **kwargs):
        existing = [system.getForce(i) for i in range(system.getNumForces())]
        existing = [
            f for f in existing if type(f) == openmm.NonbondedForce
        ]
        force = existing[0]

        # Set the nonbonded method
        settings_matched = False
        current_nb_method = force.getNonbondedMethod()

        # First, check whether the vdWHandler set the nonbonded method to LJPME, because that means
        # that electrostatics also has to be PME
        if (current_nb_method == openmm.NonbondedForce.LJPME) and (self._method != 'PME'):
            raise IncompatibleParameterError("In current Open Force Field toolkit implementation, if vdW "
                                             "treatment is set to LJPME, electrostatics must also be PME "
                                             "(electrostatics treatment currently set to {}".format(self._method))

        # Then, set nonbonded methods based on method keyword
        if self._method == 'PME':
            # Check whether the topology is nonperiodic, in which case we always switch to NoCutoff
            # (vdWHandler will have already set this to NoCutoff)
            # TODO: This is an assumption right now, and a bad one. See issue #219
            if topology.box_vectors is None:
                assert current_nb_method == openmm.NonbondedForce.NoCutoff
                settings_matched = True
                # raise IncompatibleParameterError("Electrostatics handler received PME method keyword, but a nonperiodic"
                #                                  " topology. Use of PME electrostatics requires a periodic topology.")
            else:
                if current_nb_method == openmm.NonbondedForce.LJPME:
                    pass
                    # There's no need to check for matching cutoff/tolerance here since both are hard-coded defaults
                else:
                    force.setNonbondedMethod(openmm.NonbondedForce.PME)
                    force.setCutoffDistance(9. * unit.angstrom)
                    force.setEwaldErrorTolerance(1.e-4)

            settings_matched = True

        # If vdWHandler set the nonbonded method to NoCutoff, then we don't need to change anything
        elif self._method == 'Coulomb':
            if topology.box_vectors is None:
                # (vdWHandler will have already set this to NoCutoff)
                assert current_nb_method == openmm.NonbondedForce.NoCutoff
                settings_matched = True
            else:
                raise IncompatibleParameterError("Electrostatics method set to Coulomb, and topology is periodic. "
                                                 "In the future, this will lead to use of OpenMM's CutoffPeriodic "
                                                 "Nonbonded force method, however this is not supported in the "
                                                 "current Open Force Field toolkit.")

        # If the vdWHandler set the nonbonded method to PME, then ensure that it has the same cutoff
        elif self._method == 'reaction-field':
            if topology.box_vectors is None:
                # (vdWHandler will have already set this to NoCutoff)
                assert current_nb_method == openmm.NonbondedForce.NoCutoff
                settings_matched = True
            else:
                raise IncompatibleParameterError("Electrostatics method set to reaction-field. In the future, "
                                                 "this will lead to use of OpenMM's CutoffPeriodic or CutoffNonPeriodic"
                                                " Nonbonded force method, however this is not supported in the "
                                                 "current Open Force Field toolkit")

        if not settings_matched:
            raise IncompatibleParameterError("Unable to support provided vdW method, electrostatics "
                                             "method ({}), and topology periodicity ({}) selections. Additional "
                                             "options for nonbonded treatment may be added in future versions "
                                             "of the Open Force Field toolkit.".format(self._method,
                                                                                topology.box_vectors is not None))


class ToolkitAM1BCCHandler(ParameterHandler):
    """Handle SMIRNOFF ``<ToolkitAM1BCC>`` tags

    .. warning :: This API is experimental and subject to change.
    """

    _TAGNAME = 'ToolkitAM1BCC'  # SMIRNOFF tag name to process
    _OPENMMTYPE = openmm.NonbondedForce  # OpenMM force class to create or utilize
    _DEPENDENCIES = [vdWHandler] # vdWHandler must first run NonBondedForce.addParticle for each particle in the topology
    _KWARGS = ['charge_from_molecules', 'toolkit_registry'] # Kwargs to catch when create_force is called

    def check_handler_compatibility(self,
                                    other_handler,
                                    assume_missing_is_default=True):
        """
        Checks whether this ParameterHandler encodes compatible physics as another ParameterHandler. This is
        called if a second handler is attempted to be initialized for the same tag.

        Parameters
        ----------
        other_handler : a ParameterHandler object
            The handler to compare to.

        Raises
        ------
        IncompatibleParameterError if handler_kwargs are incompatible with existing parameters.
        """
        pass

    def assign_charge_from_molecules(self, molecule, charge_mols):
        """
        Given an input molecule, checks against a list of molecules for an isomorphic match. If found, assigns
        partial charges from the match to the input molecule.

        Parameters
        ----------
        molecule : an openforcefield.topology.FrozenMolecule
            The molecule to have partial charges assigned if a match is found.
        charge_mols : list of [openforcefield.topology.FrozenMolecule]
            A list of molecules with charges already assigned.

        Returns
        -------
        match_found : bool
            Whether a match was found. If True, the input molecule will have been modified in-place.
        """

        from networkx.algorithms.isomorphism import GraphMatcher
        import simtk.unit

        # Define the node/edge attributes that we will use to match the atoms/bonds during molecule comparison
        node_match_func = lambda x, y: ((x['atomic_number'] == y['atomic_number']) and
                                        (x['stereochemistry'] == y['stereochemistry']) and
                                        (x['is_aromatic'] == y['is_aromatic'])
                                        )
        edge_match_func = lambda x, y: ((x['bond_order'] == y['bond_order']) and
                                        (x['stereochemistry'] == y['stereochemistry']) and
                                        (x['is_aromatic'] == y['is_aromatic'])
                                        )
        # Check each charge_mol for whether it's isomorphic to the input molecule
        for charge_mol in charge_mols:
            if molecule.is_isomorphic(charge_mol):
                # Take the first valid atom indexing map
                ref_mol_G = molecule.to_networkx()
                charge_mol_G = charge_mol.to_networkx()
                GM = GraphMatcher(
                    charge_mol_G,
                    ref_mol_G,
                    node_match=node_match_func,
                    edge_match=edge_match_func)
                for mapping in GM.isomorphisms_iter():
                    topology_atom_map = mapping
                    break
                # Set the partial charges

                # Get the partial charges
                # Make a copy of the charge molecule's charges array (this way it's the right shape)
                temp_mol_charges = copy.deepcopy(simtk.unit.Quantity(charge_mol.partial_charges))
                for charge_idx, ref_idx in topology_atom_map.items():
                    temp_mol_charges[ref_idx] = charge_mol.partial_charges[charge_idx]
                molecule.partial_charges = temp_mol_charges
                return True

        # If no match was found, return False
        return False

    def create_force(self, system, topology, **kwargs):

        from openforcefield.utils.toolkits import GLOBAL_TOOLKIT_REGISTRY
        from openforcefield.topology import FrozenMolecule, TopologyAtom, TopologyVirtualSite

        existing = [system.getForce(i) for i in range(system.getNumForces())]
        existing = [f for f in existing if type(f) == self._OPENMMTYPE]
        if len(existing) == 0:
            force = self._OPENMMTYPE()
            system.addForce(force)
        else:
            force = existing[0]

        for ref_mol in topology.reference_molecules:

            # Make a temporary copy of ref_mol to assign charges from charge_mol
            temp_mol = FrozenMolecule(ref_mol)

            # First, check whether any of the reference molecules in the topology are in the charge_from_mol list
            charges_from_charge_mol = False
            if 'charge_from_molecules' in kwargs:
                charges_from_charge_mol = self.assign_charge_from_molecules(temp_mol, kwargs['charge_from_molecules'])

            # If the molecule wasn't assigned parameters from a manually-input charge_mol, calculate them here
            if not(charges_from_charge_mol):
                toolkit_registry = kwargs.get('toolkit_registry', GLOBAL_TOOLKIT_REGISTRY)
                temp_mol.generate_conformers(n_conformers=10, toolkit_registry=toolkit_registry)
                #temp_mol.compute_partial_charges(quantum_chemical_method=self._quantum_chemical_method,
                #                                 partial_charge_method=self._partial_charge_method)
                temp_mol.compute_partial_charges_am1bcc(toolkit_registry=toolkit_registry)

            # Assign charges to relevant atoms
            for topology_molecule in topology._reference_molecule_to_topology_molecules[ref_mol]:

                top_mol_particle_start_index = topology_molecule.particle_start_topology_index

                for topology_particle in topology_molecule.particles:

                    if type(topology_particle) is TopologyAtom:
                        ref_mol_particle_index = topology_particle.atom.molecule_particle_index
                        top_mol_particle_index = topology_molecule._ref_to_top_index[ref_mol_particle_index]
                    elif type(topology_particle) is TopologyVirtualSite:
                        ref_mol_particle_index = topology_particle.virtual_site.molecule_particle_index
                        top_mol_particle_index = ref_mol_particle_index
                    else:
                        raise ValueError(f'Particles of type {type(topology_particle)} are not supported')

                    topology_particle_index = top_mol_particle_start_index + top_mol_particle_index

                    particle_charge = temp_mol._partial_charges[ref_mol_particle_index]

                    # Retrieve nonbonded parameters for reference atom (charge not set yet)
                    _, sigma, epsilon = force.getParticleParameters(topology_particle_index)
                    # Set the nonbonded force with the partial charge
                    force.setParticleParameters(topology_particle_index,
                                                particle_charge, sigma,
                                                epsilon)

    # TODO: Move chargeModel and library residue charges to SMIRNOFF spec
    def postprocess_system(self, system, topology, **kwargs):

        bond_matches = self.find_matches(topology)

        # Apply bond charge increments to all appropriate force groups
        # QUESTION: Should we instead apply this to the Topology in a preprocessing step, prior to spreading out charge onto virtual sites?
        for force in system.getForces():
            if force.__class__.__name__ in [
                    'NonbondedForce'
            ]:  # TODO: We need to apply this to all Force types that involve charges, such as (Custom)GBSA forces and CustomNonbondedForce
                for (atoms, bond_match) in bond_matches.items():
                    # Get corresponding particle indices in Topology
                    bond = bond_match.parameter_type

                    particle_indices = tuple(
                        [atom.particle_index for atom in atoms])
                    # Retrieve parameters
                    [charge0, sigma0, epsilon0] = force.getParticleParameters(
                        particle_indices[0])
                    [charge1, sigma1, epsilon1] = force.getParticleParameters(
                        particle_indices[1])
                    # Apply bond charge increment
                    charge0 -= bond.increment
                    charge1 += bond.increment
                    # Update charges
                    force.setParticleParameters(particle_indices[0], charge0,
                                                sigma0, epsilon0)
                    force.setParticleParameters(particle_indices[1], charge1,
                                                sigma1, epsilon1)
                    # TODO: Calculate exceptions


class ChargeIncrementModelHandler(ParameterHandler):
    """Handle SMIRNOFF ``<ChargeIncrementModel>`` tags

    .. warning :: This API is experimental and subject to change.
    """

    class ChargeIncrementType(ParameterType):
        """A SMIRNOFF bond charge correction type.

        .. warning :: This API is experimental and subject to change.
        """
        _VALENCE_TYPE = 'Bond'  # ChemicalEnvironment valence type expected for SMARTS
        _ELEMENT_NAME = 'ChargeIncrement'

        chargeincrement = IndexedParameterAttribute(unit=unit.elementary_charge)


    _TAGNAME = 'ChargeIncrementModel'  # SMIRNOFF tag name to process
    _INFOTYPE = ChargeIncrementType  # info type to store
    _OPENMMTYPE = openmm.NonbondedForce  # OpenMM force class to create or utilize
    # TODO: The structure of this is still undecided
    _KWARGS = ['charge_from_molecules']

    number_of_conformers = ParameterAttribute(default=10, converter=int)
    quantum_chemical_method = ParameterAttribute(
        default='AM1',
        converter=_allow_only(['AM1'])
    )
    partial_charge_method = ParameterAttribute(
        default='CM2',
        converter=_allow_only(['CM2'])
    )

    def __init__(self, **kwargs):
        raise NotImplementedError("ChangeIncrementHandler is not yet implemented, pending finalization of the "
                                  "SMIRNOFF spec")

    def check_handler_compatibility(self,
                                    other_handler,
                                    assume_missing_is_default=True):
        """
        Checks whether this ParameterHandler encodes compatible physics as another ParameterHandler. This is
        called if a second handler is attempted to be initialized for the same tag.

        Parameters
        ----------
        other_handler : a ParameterHandler object
            The handler to compare to.

        Raises
        ------
        IncompatibleParameterError if handler_kwargs are incompatible with existing parameters.
        """

        int_attrs_to_compare = ['number_of_conformers']
        string_attrs_to_compare = ['quantum_chemical_method', 'partial_charge_method']

        self._check_attributes_are_equal(other_handler,
                                         identical_attrs=string_attrs_to_compare+int_attrs_to_compare)

    def assign_charge_from_molecules(self, molecule, charge_mols):
        """
        Given an input molecule, checks against a list of molecules for an isomorphic match. If found, assigns
        partial charges from the match to the input molecule.

        Parameters
        ----------
        molecule : an openforcefield.topology.FrozenMolecule
            The molecule to have partial charges assigned if a match is found.
        charge_mols : list of [openforcefield.topology.FrozenMolecule]
            A list of molecules with charges already assigned.

        Returns
        -------
        match_found : bool
            Whether a match was found. If True, the input molecule will have been modified in-place.
        """

        from networkx.algorithms.isomorphism import GraphMatcher
        # Define the node/edge attributes that we will use to match the atoms/bonds during molecule comparison
        node_match_func = lambda x, y: ((x['atomic_number'] == y['atomic_number']) and
                                        (x['stereochemistry'] == y['stereochemistry']) and
                                        (x['is_aromatic'] == y['is_aromatic'])
                                        )
        edge_match_func = lambda x, y: ((x['order'] == y['order']) and
                                        (x['stereochemistry'] == y['stereochemistry']) and
                                        (x['is_aromatic'] == y['is_aromatic'])
                                        )
        # Check each charge_mol for whether it's isomorphic to the input molecule
        for charge_mol in charge_mols:
            if molecule.is_isomorphic(charge_mol):
                # Take the first valid atom indexing map
                ref_mol_G = molecule.to_networkx()
                charge_mol_G = charge_mol.to_networkX()
                GM = GraphMatcher(
                    charge_mol_G,
                    ref_mol_G,
                    node_match=node_match_func,
                    edge_match=edge_match_func)
                for mapping in GM.isomorphisms_iter():
                    topology_atom_map = mapping
                    break
                # Set the partial charges
                charge_mol_charges = charge_mol.get_partial_charges()
                temp_mol_charges = charge_mol_charges.copy()
                for charge_idx, ref_idx in topology_atom_map:
                    temp_mol_charges[ref_idx] = charge_mol_charges[charge_idx]
                molecule.set_partial_charges(temp_mol_charges)
                return True

        # If no match was found, return False
        return False

    def create_force(self, system, topology, **kwargs):


        from openforcefield.topology import FrozenMolecule, TopologyAtom, TopologyVirtualSite

        existing = [system.getForce(i) for i in range(system.getNumForces())]
        existing = [f for f in existing if type(f) == self._OPENMMTYPE]
        if len(existing) == 0:
            force = self._OPENMMTYPE()
            system.addForce(force)
        else:
            force = existing[0]

        for ref_mol in topology.reference_molecules:

            # Make a temporary copy of ref_mol to assign charges from charge_mol
            temp_mol = FrozenMolecule(ref_mol)

            # First, check whether any of the reference molecules in the topology are in the charge_from_mol list
            charges_from_charge_mol = False
            if 'charge_from_mol' in kwargs:
                charges_from_charge_mol = self.assign_charge_from_molecules(temp_mol, kwargs['charge_from_mol'])

            # If the molecule wasn't assigned parameters from a manually-input charge_mol, calculate them here
            if not(charges_from_charge_mol):
                temp_mol.generate_conformers(n_conformers=10)
                temp_mol.compute_partial_charges(quantum_chemical_method=self._quantum_chemical_method,
                                                 partial_charge_method=self._partial_charge_method)

            # Assign charges to relevant atoms
            for topology_molecule in topology._reference_molecule_to_topology_molecules[ref_mol]:
                for topology_particle in topology_molecule.particles:
                    topology_particle_index = topology_particle.topology_particle_index
                    if type(topology_particle) is TopologyAtom:
                        ref_mol_particle_index = topology_particle.atom.molecule_particle_index
                    if type(topology_particle) is TopologyVirtualSite:
                        ref_mol_particle_index = topology_particle.virtual_site.molecule_particle_index
                    particle_charge = temp_mol._partial_charges[ref_mol_particle_index]

                    # Retrieve nonbonded parameters for reference atom (charge not set yet)
                    _, sigma, epsilon = force.getParticleParameters(topology_particle_index)
                    # Set the nonbonded force with the partial charge
                    force.setParticleParameters(topology_particle_index,
                                                particle_charge, sigma,
                                                epsilon)



    # TODO: Move chargeModel and library residue charges to SMIRNOFF spec
    def postprocess_system(self, system, topology, **kwargs):
        bond_matches = self.find_matches(topology)

        # Apply bond charge increments to all appropriate force groups
        # QUESTION: Should we instead apply this to the Topology in a preprocessing step, prior to spreading out charge onto virtual sites?
        for force in system.getForces():
            if force.__class__.__name__ in [
                    'NonbondedForce'
            ]:  # TODO: We need to apply this to all Force types that involve charges, such as (Custom)GBSA forces and CustomNonbondedForce
                for (atoms, bond_match) in bond_matches.items():
                    bond = bond_match.parameter_type

                    # Get corresponding particle indices in Topology
                    particle_indices = tuple(
                        [atom.particle_index for atom in atoms])
                    # Retrieve parameters
                    [charge0, sigma0, epsilon0] = force.getParticleParameters(
                        particle_indices[0])
                    [charge1, sigma1, epsilon1] = force.getParticleParameters(
                        particle_indices[1])
                    # Apply bond charge increment
                    charge0 -= bond.increment
                    charge1 += bond.increment
                    # Update charges
                    force.setParticleParameters(particle_indices[0], charge0,
                                                sigma0, epsilon0)
                    force.setParticleParameters(particle_indices[1], charge1,
                                                sigma1, epsilon1)
                    # TODO: Calculate exceptions


class GBSAParameterHandler(ParameterHandler):
    """Handle SMIRNOFF ``<GBSAParameterHandler>`` tags

    .. warning :: This API is experimental and subject to change.
    """

    class GBSAType(ParameterType):
        """A SMIRNOFF GBSA type.

        .. warning :: This API is experimental and subject to change.
        """
        _VALENCE_TYPE = 'Atom'
<<<<<<< HEAD
        _ELEMENT_NAME = 'Atom'
        _REQUIRED_SPEC_ATTRIBS = ['smirks', 'radius', 'scale']
        _REQUIRE_UNITS = {'radius': unit.angstrom}
        _ATTRIBS_TO_TYPE = {'scale': float}
=======
        _ELEMENT_NAME = 'Atom' # TODO: This isn't actually in the spec

        radius = ParameterAttribute(unit=unit.angstrom)
        scale = ParameterAttribute(converter=float)
>>>>>>> ad778eb9

        def __init__(self, **kwargs):
            super().__init__(**kwargs)

    _TAGNAME = 'GBSA'
    _INFOTYPE = GBSAType
    _OPENMMTYPE = openmm.GBSAOBCForce
    _DEPENDENCIES = [vdWHandler, ElectrostaticsHandler]

    _ATTRIBS_TO_TYPE = {
        'solvent_dielectric': float,
        'solute_dielectric' :float
    }
    _REQUIRE_UNITS = {
        'surface_area_penalty': unit.calorie / unit.mole / unit.angstrom ** 2,
        'solvent_radius': unit.angstrom
    }
    _DEFAULT_SPEC_ATTRIBS = {
        'gb_model': 'OBC1',
        'solvent_dielectric': 78.5,
        'solute_dielectric': 1,
        'sa_model': 'ACE',
        'surface_area_penalty': 5.4 * unit.calorie / unit.mole / unit.angstrom ** 2,
        'solvent_radius': 1.4 * unit.angstrom
    }

    def __init__(self, **kwargs):
        self._supported_gb_models = ['HCT', 'OBC1', 'OBC2']
        self._supported_sa_models = ['ACE']
        super().__init__(**kwargs)

    @property
    def solvent_dielectric(self):
        """Return this object's solvent_dielectric attribute"""
        return self._solvent_dielectric

    @solvent_dielectric.setter
    def solvent_dielectric(self, other):
        """Set this object's solvent_dielectric attribute"""
        self._solvent_dielectric = self._ATTRIBS_TO_TYPE['solvent_dielectric'](other)

    @property
    def solute_dielectric(self):
        """Return this object's solute_dielectric attribute"""
        return self._solute_dielectric

    @solute_dielectric.setter
    def solute_dielectric(self, other):
        """Set this object's solute_dielectric attribute"""
        self._solute_dielectric = self._ATTRIBS_TO_TYPE['solute_dielectric'](other)

    @property
    def surface_area_penalty(self):
        """Returns the surface area penalty for this SA model"""
        return self._surface_area_penalty

    @surface_area_penalty.setter
    def surface_area_penalty(self, other):
        """Set the surface area penalty for this SA model"""
        unit_to_check = self._REQUIRE_UNITS['surface_area_penalty']
        if not unit_to_check.is_compatible(other.unit):
            raise IncompatibleUnitError(
                f"Attempted to set GBSA surface_area_penalty to {other}, which is not compatible with "
                f"expected unit {unit_to_check}")
        self._surface_area_penalty = other

    @property
    def solvent_radius(self):
        """Returns the solvent radius for this SA model"""
        return self._solvent_radius

    @solvent_radius.setter
    def solvent_radius(self, other):
        """Set the solvent radius for this SA model"""
        unit_to_check = self._REQUIRE_UNITS['solvent_radius']
        if not unit_to_check.is_compatible(other.unit):
            raise IncompatibleUnitError(
                f"Attempted to set GBSA solvent_radius to {other}, which is not compatible with "
                f"expected unit {unit_to_check}")
        self._surface_area_penalty = other

    @property
    def gb_model(self):
        """Return this object's gb_model attribute"""
        return self._gb_model

    @gb_model.setter
    def gb_model(self, other):
        """Set this object's gb_model attribute"""
        if other not in self._supported_gb_models:
            raise IncompatibleParameterError(f"Attempted to set GBSA gb_model to {other}. Expected "
                                             f"one of {self._supported_gb_models}")
        self._gb_model = other

    @property
    def sa_model(self):
        """Return this object's sa_model attribute"""
        return self._sa_model

    @sa_model.setter
    def sa_model(self, other):
        """Set this object's sa_model attribute"""
        if other not in self._supported_sa_models:
            raise IncompatibleParameterError(f"Attempted to set GBSA sa_model to {other}. Expected "
                                             f"one of {self._supported_sa_models}")
        self._sa_model = other

    def _validate_parameters(self):
        """
        Checks internal attributes, raising an exception if they are configured in an invalid way.
        """
        # Leverage the value-checking logic in the setters to validate each item
        self.gb_model = self.gb_model
        self.solvent_dielectric = self.solvent_dielectric
        self.solute_dielectric = self.solute_dielectric
        self.sa_model = self.sa_model
        self.surface_area_penalty = self.surface_area_penalty
        self.solvent_radius = self.solvent_radius

    # TODO: Generalize this to allow forces to know when their OpenMM Force objects can be combined
    def check_handler_compatibility(self, other_handler):
        """
        Checks whether this ParameterHandler encodes compatible physics as another ParameterHandler. This is
        called if a second handler is attempted to be initialized for the same tag.

        Parameters
        ----------
        other_handler : a ParameterHandler object
            The handler to compare to.

        Raises
        ------
        IncompatibleParameterError if handler_kwargs are incompatible with existing parameters.
        """
        float_attrs_to_compare = ['solvent_dielectric', 'solute_dielectric']
        string_attrs_to_compare = ['sa_model', 'gb_model']
        unit_attrs_to_compare = ['surface_area_penalty', 'solvent_radius']
        tolerance = 1.e-5

        for float_attr in float_attrs_to_compare:
            this_val = getattr(self, '_' + float_attr)
            other_val = getattr(other_handler, '_' + float_attr)
            if abs(this_val - other_val) > tolerance:
                raise IncompatibleParameterError(
                    "Difference between '{}' values is beyond allowed tolerance {}. "
                    "(handler value: {}, incompatible value: {}".format(
                        float_attr, tolerance, this_val, other_val))

        for string_attr in string_attrs_to_compare:
            this_val = getattr(self, '_' + string_attr)
            other_val = getattr(other_handler, '_' + string_attr)
            if this_val != other_val:
                raise IncompatibleParameterError(
                    "{} values are not identical. "
                    "(handler value: {}, incompatible value: {}".format(
                        string_attr, this_val, other_val))

        for unit_attr in unit_attrs_to_compare:
            this_val = getattr(self, '_' + unit_attr)
            other_val = getattr(other_handler, '_' + unit_attr)
            unit_tol = (tolerance * this_val.unit) # TODO: do we want a different quantity_tol here?
            if abs(this_val - other_val) > unit_tol:
                raise IncompatibleParameterError(
                    "Difference between '{}' values is beyond allowed tolerance {}. "
                    "(handler value: {}, incompatible value: {}".format(
                        unit_attr, unit_tol, this_val, other_val))

    def create_force(self, system, topology, **kwargs):
        # TODO: Rework this
        import simtk

        self._validate_parameters()

        # No previous GBSAForce should exist, so we're safe just making one here.
        force_map = {
            #'OBC1': simtk.openmm.app.internal.customgbforces.GBSAOBC1Force,
            'OBC2': simtk.openmm.GBSAOBCForce,
            #'OBC2': simtk.openmm.app.internal.customgbforces.GBSAOBC2Force,
            #'HCT': simtk.openmm.app.internal.customgbforces.GBSAHCTForce,
        }
        openmm_force_type = force_map[self.gb_model]

        gbsa_force = openmm_force_type()
        # We set these values in the constructor if we use the internal AMBER GBSA type wrapper
        #gbsa_force = openmm_force_type(solventDielectric=self.solvent_dielectric,
        #                               soluteDielectric=self.solute_dielectric,
        #                               SA=self.sa_model)

        # TODO: Go through existing particles in the system (which have already had charges
        #  assigned) and copy the charges into here
        # Grab the existing nonbonded force (which will have particle charges)
        existing = [system.getForce(i) for i in range(system.getNumForces())]
        existing = [
            f for f in existing if type(f) == openmm.NonbondedForce
        ]

        nonbonded_force = existing[0]

        # Set the GBSAForce to have the same nonbonded method as vdW/coulomb
        gbsa_force.setCutoffDistance(nonbonded_force.getCutoffDistance())
        if nonbonded_force.usesPeriodicBoundaryConditions():
            gbsa_force.setNonbondedMethod(simtk.openmm.NonbondedForce.CutoffPeriodic)
        else:
            gbsa_force.setNonbondedMethod(simtk.openmm.NonbondedForce.NoCutoff)
        # Add all GBSA terms to the system.
<<<<<<< HEAD
        # expected_parameters = GBSAParameterHandler.GB_expected_parameters[
        #     self.gb_model]
        gbsa_force.setSolventDielectric(self.solvent_dielectric)
        gbsa_force.setSoluteDielectric(self.solute_dielectric)
        if self.sa_model is None:
            gbsa_force.setSurfaceAreaEnergy(0)
        else:
            gbsa_force.setSurfaceAreaEnergy(self.surface_area_penalty)


        # Iterate over all defined GBSA types, allowing later matches to override earlier ones.
        atom_matches = self.find_matches(topology)

        # Create all particles.
        #for topology_particle in topology.topology_particles:
            #gbsa_force.addParticle([0.0, 1.0, 0.0])

        params_to_add = [[] for particle in topology.topology_particles]
        for atom_key, atom_match in atom_matches.items():
            atom_idx = atom_key[0]
            gbsatype = atom_match.parameter_type
            charge, _, _2 = nonbonded_force.getParticleParameters(atom_idx)
            #gbsa_force.setParticleParameters(atom_idx,
            # TODO: This is likely wrong. The particle params that are expected in the
            #       AMBER GBSA-derived classes are different from those provided in the
            #       SMIRNOFF spec, and undergo a transformation before they are passed
            #       into the OMM system's GBSAForce
            params_to_add[atom_idx] = [charge, gbsatype.radius, gbsatype.scale]# * gbsatype.radius]

        for particle_param in params_to_add:
            gbsa_force.addParticle(*particle_param)
        # We have to call finalize() because the internal pre-made
        # customgb forces are a bit different than the base one
        # gbsa_force.finalize()

        system.addForce(gbsa_force)


=======
        expected_parameters = GBSAParameterHandler.GB_expected_parameters[
            self.gb_model]

        # Create all particles with parameters set to zero
        atoms = self.getMatches(topology)
        nparams = 1 + len(expected_parameters)  # charge + GBSA parameters
        params = [0.0 for i in range(nparams)]
        for _ in topology.topology_particles():
            force.addParticle(params)
        # Set the GBSA parameters (keeping charges at zero for now)
        for (atoms, gbsa_type) in atoms.items():
            atom = atoms[0]
            # Set per-particle parameters for assigned parameters
            params = [atom.charge] + [
                getattr(gbsa_type, name) for name in expected_parameters
            ]
            force.setParticleParameters(atom.particle_index, params)


if __name__ == '__main__':
    import doctest
    doctest.run_docstring_examples(ParameterType, globals())
>>>>>>> ad778eb9
<|MERGE_RESOLUTION|>--- conflicted
+++ resolved
@@ -46,12 +46,7 @@
 
 from simtk import openmm, unit
 
-<<<<<<< HEAD
-
-from openforcefield.utils import attach_units, IncompatibleUnitError, \
-=======
 from openforcefield.utils import attach_units,  \
->>>>>>> ad778eb9
     extract_serialized_units_from_dict, ToolkitUnavailableException, MessageException, \
     object_to_quantity
 from openforcefield.topology import ValenceDict, ImproperDict
@@ -1612,19 +1607,7 @@
         IncompatibleParameterError if handler_kwargs are incompatible with existing parameters.
         """
         string_attrs_to_compare = ['potential', 'fractional_bondorder_method', 'fractional_bondorder_interpolation']
-<<<<<<< HEAD
-
-        for string_attr in string_attrs_to_compare:
-            this_val = getattr(self, '_' + string_attr)
-            other_val = getattr(other_handler, '_' + string_attr)
-            if this_val != other_val:
-                raise IncompatibleParameterError(
-                    "{} values are not identical. "
-                    "(handler value: '{}', incompatible value: '{}'".format(
-                        string_attr, this_val, other_val))
-=======
         self._check_attributes_are_equal(other_handler, identical_attrs=string_attrs_to_compare)
->>>>>>> ad778eb9
 
     def create_force(self, system, topology, **kwargs):
         # Create or retrieve existing OpenMM Force object
@@ -2060,111 +2043,6 @@
     # _KWARGS = ['ewaldErrorTolerance',
     #            'useDispersionCorrection',
     #            'usePbc'] # Kwargs to catch when create_force is called
-<<<<<<< HEAD
-    _REQUIRE_UNITS = {'switch_width': unit.angstrom,
-                      'cutoff': unit.angstrom}
-    _DEFAULT_SPEC_ATTRIBS = {
-        'potential': 'Lennard-Jones-12-6',
-        'combining_rules': 'Lorentz-Berthelot',
-        'scale12': 0.0,
-        'scale13': 0.0,
-        'scale14': 0.5,
-        'scale15': 1.0,
-        #'pme_tolerance': 1.e-5,
-        'switch_width': 1.0 * unit.angstroms,
-        'cutoff': 9.0 * unit.angstroms,
-        'method': 'cutoff',
-    }
-
-    _ATTRIBS_TO_TYPE = {'scale12': float,
-                        'scale13': float,
-                        'scale14': float,
-                        'scale15': float
-                        }
-
-    # TODO: Is this necessary? It's used in check_compatibility but could be hard-coded.
-    _SCALETOL = 1e-5
-
-
-    def __init__(self, **kwargs):
-
-        super().__init__(**kwargs)
-        self._validate_parameters()
-
-    # TODO: These properties are a fast hack and should be replaced by something better
-    @property
-    def potential(self):
-        """The potential used to model van der Waals interactions"""
-        return self._potential
-
-    @potential.setter
-    def potential(self, other):
-        """The potential used to model van der Waals interactions"""
-        valid_potentials = ['Lennard-Jones-12-6']
-        if other not in valid_potentials:
-            raise IncompatibleParameterError(f"Attempted to set vdW potential to {other}. Expected "
-                                             f"one of {valid_potentials}")
-        self._potential = other
-
-    @property
-    def combining_rules(self):
-        """The combining_rules used to model van der Waals interactions"""
-        return self._combining_rules
-
-    @combining_rules.setter
-    def combining_rules(self, other):
-        """The combining_rules used to model van der Waals interactions"""
-        valid_combining_rules = ['Lorentz-Berthelot']
-        if other not in valid_combining_rules:
-            raise IncompatibleParameterError(f"Attempted to set vdW combining_rules to {other}. Expected "
-                                             f"one of {valid_combining_rules}")
-        self._method = other
-
-    @property
-    def method(self):
-        """The method used to handle long-range van der Waals interactions"""
-        return self._method
-
-    @method.setter
-    def method(self, other):
-        """The method used to handle long-range van der Waals interactions"""
-        valid_methods = ['cutoff', 'PME']
-        if other not in valid_methods:
-            raise IncompatibleParameterError(f"Attempted to set vdW method to {other}. Expected "
-                                             f"one of {valid_methods}")
-        self._method = other
-
-    @property
-    def cutoff(self):
-        """The cutoff used for long-range van der Waals interactions"""
-        return self._cutoff
-
-    @cutoff.setter
-    def cutoff(self, other):
-        """The cutoff used for long-range van der Waals interactions"""
-        unit_to_check = self._REQUIRE_UNITS['cutoff']
-        if not unit_to_check.is_compatible(other.unit):
-            raise IncompatibleParameterError(
-                f"Attempted to set vdW cutoff to {other}, which is not compatible with "
-                f"expected unit {unit_to_check}")
-        self._cutoff = other
-
-    @property
-    def switch_width(self):
-        """The switching width used for long-range van der Waals interactions"""
-        return self._switch_width
-
-    @switch_width.setter
-    def switch_width(self, other):
-        """The switching width used for long-range van der Waals interactions"""
-        unit_to_check = self._REQUIRE_UNITS['switch_width']
-        if not unit_to_check.is_compatible(other.unit):
-            raise IncompatibleParameterError(
-                f"Attempted to set vdW switch_width to {other}, which is not compatible with "
-                f"expected unit {unit_to_check}")
-        self._switch_width = other
-=======
->>>>>>> ad778eb9
 
     potential = ParameterAttribute(
         default='Lennard-Jones-12-6',
@@ -2330,37 +2208,6 @@
     _OPENMMTYPE = openmm.NonbondedForce
     _DEPENDENCIES = [vdWHandler]
 
-<<<<<<< HEAD
-    @property
-    def cutoff(self):
-        """The cutoff used for long-range van der Waals interactions"""
-        return self._cutoff
-
-    @cutoff.setter
-    def cutoff(self, other):
-        """The cutoff used for long-range van der Waals interactions"""
-        unit_to_check = self._REQUIRE_UNITS['cutoff']
-        if not unit_to_check.is_compatible(other.unit):
-            raise IncompatibleParameterError(
-                f"Attempted to set vdW cutoff to {other}, which is not compatible with "
-                f"expected unit {unit_to_check}")
-        self._cutoff = other
-
-    @property
-    def switch_width(self):
-        """The switching width used for long-range electrostatics interactions"""
-        return self._switch_width
-
-    @switch_width.setter
-    def switch_width(self, other):
-        """The switching width used for long-range van der Waals interactions"""
-        unit_to_check = self._REQUIRE_UNITS['switch_width']
-        if not unit_to_check.is_compatible(other.unit):
-            raise IncompatibleParameterError(
-                f"Attempted to set vdW switch_width to {other}, which is not compatible with "
-                f"expected unit {unit_to_check}")
-        self._switch_width = other
-=======
 
     scale12 = ParameterAttribute(default=0.0, converter=float)
     scale13 = ParameterAttribute(default=0.0, converter=float)
@@ -2380,7 +2227,6 @@
             raise SMIRNOFFSpecError("Current OFF toolkit is unable to handle scale12 values other than 0.0. "
                                     "Specified 1-2 scaling was {}".format(self._scale12))
         return new_scale12
->>>>>>> ad778eb9
 
     @scale13.converter
     def scale13(self, attrs, new_scale13):
@@ -2884,17 +2730,10 @@
         .. warning :: This API is experimental and subject to change.
         """
         _VALENCE_TYPE = 'Atom'
-<<<<<<< HEAD
         _ELEMENT_NAME = 'Atom'
-        _REQUIRED_SPEC_ATTRIBS = ['smirks', 'radius', 'scale']
-        _REQUIRE_UNITS = {'radius': unit.angstrom}
-        _ATTRIBS_TO_TYPE = {'scale': float}
-=======
-        _ELEMENT_NAME = 'Atom' # TODO: This isn't actually in the spec
 
         radius = ParameterAttribute(unit=unit.angstrom)
         scale = ParameterAttribute(converter=float)
->>>>>>> ad778eb9
 
         def __init__(self, **kwargs):
             super().__init__(**kwargs)
@@ -3100,7 +2939,6 @@
         else:
             gbsa_force.setNonbondedMethod(simtk.openmm.NonbondedForce.NoCutoff)
         # Add all GBSA terms to the system.
-<<<<<<< HEAD
         # expected_parameters = GBSAParameterHandler.GB_expected_parameters[
         #     self.gb_model]
         gbsa_force.setSolventDielectric(self.solvent_dielectric)
@@ -3139,27 +2977,9 @@
         system.addForce(gbsa_force)
 
 
-=======
-        expected_parameters = GBSAParameterHandler.GB_expected_parameters[
-            self.gb_model]
-
-        # Create all particles with parameters set to zero
-        atoms = self.getMatches(topology)
-        nparams = 1 + len(expected_parameters)  # charge + GBSA parameters
-        params = [0.0 for i in range(nparams)]
-        for _ in topology.topology_particles():
-            force.addParticle(params)
-        # Set the GBSA parameters (keeping charges at zero for now)
-        for (atoms, gbsa_type) in atoms.items():
-            atom = atoms[0]
-            # Set per-particle parameters for assigned parameters
-            params = [atom.charge] + [
-                getattr(gbsa_type, name) for name in expected_parameters
-            ]
-            force.setParticleParameters(atom.particle_index, params)
+
 
 
 if __name__ == '__main__':
     import doctest
-    doctest.run_docstring_examples(ParameterType, globals())
->>>>>>> ad778eb9
+    doctest.run_docstring_examples(ParameterType, globals())