--- conflicted
+++ resolved
@@ -1,9 +1,4 @@
 # General utilities for forcefields
 
-<<<<<<< HEAD
-from openforcefield.utils.toolkits import *
 from openforcefield.utils.utils import *
-=======
-from openforcefield.utils.utils import *
-from openforcefield.utils.toolkits import *
->>>>>>> ed139c5e
+from openforcefield.utils.toolkits import *