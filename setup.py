import os
from os.path import relpath, join
from setuptools import setup
import versioneer

def read(fname):
    return open(os.path.join(os.path.dirname(__file__), fname)).read()

def find_package_data(data_root, package_root):
    files = []
    for root, dirnames, filenames in os.walk(data_root):
        for fn in filenames:
            files.append(relpath(join(root, fn), package_root))
    return files

setup(
    name = "openforcefield",
<<<<<<< HEAD
    author = "John Chodera, David Mobley, and others",
=======
    version = "0.0.4",
    author = "Open Forcefield Consortium",
>>>>>>> 9dd01a8e
    author_email = "john.chodera@choderalab.org",
    description = ("Open Forcefield Consortium toolkit"),
    license = "MIT",
    keywords = "molecular mechanics, forcefield, Bayesian parameterization",
    url = "http://github.com/open-forcefield-group/openforcefield",
    packages=[
        'openforcefield',
        'openforcefield/tests',
        'openforcefield/data',
        'openforcefield/typing',
        'openforcefield/typing/chemistry',
        'openforcefield/typing/engines',
        'openforcefield/typing/engines/smirnoff',
        'openforcefield/utils',
        ],
    long_description=read('README.md'),
    classifiers=[
        "Development Status :: 3 - Alpha",
        "Topic :: Utilities",
        "License :: OSI Approved :: MIT",
    ],
    entry_points={'console_scripts': []},
    package_data={'openforcefield': find_package_data('openforcefield/data', 'openforcefield')},
    version=versioneer.get_version(),
    cmdclass=versioneer.get_cmdclass(),
)<|MERGE_RESOLUTION|>--- conflicted
+++ resolved
@@ -15,14 +15,9 @@
 
 setup(
     name = "openforcefield",
-<<<<<<< HEAD
-    author = "John Chodera, David Mobley, and others",
-=======
-    version = "0.0.4",
     author = "Open Forcefield Consortium",
->>>>>>> 9dd01a8e
     author_email = "john.chodera@choderalab.org",
-    description = ("Open Forcefield Consortium toolkit"),
+    description = ("Open Forcefield Toolkit"),
     license = "MIT",
     keywords = "molecular mechanics, forcefield, Bayesian parameterization",
     url = "http://github.com/open-forcefield-group/openforcefield",
